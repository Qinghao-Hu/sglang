--- conflicted
+++ resolved
@@ -41,23 +41,12 @@
     "transformers==4.51.1",
     "uvicorn",
     "uvloop",
-<<<<<<< HEAD
-    "compressed-tensors",
-    "xgrammar",
-=======
     "xgrammar==0.1.17",
     "blobfile==3.0.0"
->>>>>>> 141a4596
 ]
 
 srt = [
     "sglang[runtime_common]",
-<<<<<<< HEAD
-    "sgl-kernel==0.0.8",
-    "flashinfer_python==0.2.3",
-    "torch==2.5.1",
-    "vllm==0.7.3",
-=======
     "sgl-kernel==0.1.1",
     "flashinfer_python==0.2.5",
     "torch==2.6.0",
@@ -73,7 +62,6 @@
     "sgl-kernel",
     "torch",
     "torchvision",
->>>>>>> 141a4596
     "cuda-python",
     "outlines>=0.0.44,<=0.1.11",
     "partial_json_parser",
