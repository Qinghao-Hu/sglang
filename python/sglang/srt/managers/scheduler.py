--- conflicted
+++ resolved
@@ -1796,19 +1796,13 @@
         return GetWeightsByNameReqOutput(parameter)
 
     def release_memory_occupation(self, recv_req: ReleaseMemoryOccupationReqInput):
-<<<<<<< HEAD
+        self.memory_saver_adapter.check_validity(
+            caller_name="release_memory_occupation"
+        )
         if isinstance(self.tp_worker, TpModelWorkerClient):
             self.stashed_model_static_state = _export_static_state(self.tp_worker.worker.model_runner.model)
         else:
             self.stashed_model_static_state = _export_static_state(self.tp_worker.model_runner.model)
-=======
-        self.memory_saver_adapter.check_validity(
-            caller_name="release_memory_occupation"
-        )
-        self.stashed_model_static_state = _export_static_state(
-            self.tp_worker.worker.model_runner.model
-        )
->>>>>>> 4ede6770
         self.memory_saver_adapter.pause()
         self.flush_cache()
         return ReleaseMemoryOccupationReqOutput()
