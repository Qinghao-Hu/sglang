--- conflicted
+++ resolved
@@ -620,7 +620,10 @@
             if self.spec_algorithm.is_none() or self.spec_algorithm.is_lookahead()
             else (
                 server_args.speculative_num_draft_tokens
-                + (server_args.speculative_eagle_topk * server_args.speculative_num_steps)
+                + (
+                    server_args.speculative_eagle_topk
+                    * server_args.speculative_num_steps
+                )
             )
         )
 
@@ -2343,27 +2346,6 @@
         return GetWeightsByNameReqOutput(parameter)
 
     def release_memory_occupation(self, recv_req: ReleaseMemoryOccupationReqInput):
-<<<<<<< HEAD
-        self.memory_saver_adapter.check_validity(
-            caller_name="release_memory_occupation"
-        )
-        if isinstance(self.tp_worker, TpModelWorkerClient):
-            self.stashed_model_static_state = _export_static_state(self.tp_worker.worker.model_runner.model)
-        else:
-            self.stashed_model_static_state = _export_static_state(self.tp_worker.model_runner.model)
-        self.memory_saver_adapter.pause()
-        self.flush_cache()
-        return ReleaseMemoryOccupationReqOutput()
-
-    def resume_memory_occupation(self, recv_req: ResumeMemoryOccupationReqInput):
-        self.memory_saver_adapter.check_validity(caller_name="resume_memory_occupation")
-        self.memory_saver_adapter.resume()
-        if isinstance(self.tp_worker, TpModelWorkerClient):
-            _import_static_state(self.tp_worker.worker.model_runner.model, self.stashed_model_static_state)
-        else:
-            _import_static_state(self.tp_worker.model_runner.model, self.stashed_model_static_state)
-        del self.stashed_model_static_state
-=======
         tags = recv_req.tags
         import subprocess
 
@@ -2398,7 +2380,6 @@
         if GPU_MEMORY_TYPE_KV_CACHE in tags:
             self.memory_saver_adapter.resume(GPU_MEMORY_TYPE_KV_CACHE)
 
->>>>>>> 01f98730
         return ResumeMemoryOccupationReqOutput()
 
     def slow_down(self, recv_req: SlowDownReqInput):
