# Copyright 2023-2024 SGLang Team
# Licensed under the Apache License, Version 2.0 (the "License");
# you may not use this file except in compliance with the License.
# You may obtain a copy of the License at
#
#     http://www.apache.org/licenses/LICENSE-2.0
#
# Unless required by applicable law or agreed to in writing, software
# distributed under the License is distributed on an "AS IS" BASIS,
# WITHOUT WARRANTIES OR CONDITIONS OF ANY KIND, either express or implied.
# See the License for the specific language governing permissions and
# limitations under the License.
# ==============================================================================
"""
The definition of objects transfered between different
processes (TokenizerManager, DetokenizerManager, Controller).
"""

import copy
import uuid
from dataclasses import dataclass, field
from enum import Enum
from typing import TYPE_CHECKING, Any, Dict, List, Literal, Optional, Union

# handle serialization of Image for pydantic
if TYPE_CHECKING:
    from PIL.Image import Image
else:
    Image = Any

from sglang.srt.managers.schedule_batch import BaseFinishReason
from sglang.srt.sampling.sampling_params import SamplingParams


@dataclass
class SessionParams:
    id: Optional[str] = None
    rid: Optional[str] = None
    offset: Optional[int] = None
    replace: Optional[bool] = None


@dataclass
class GenerateReqInput:
    # The input prompt. It can be a single prompt or a batch of prompts.
    text: Optional[Union[List[str], str]] = None
    # The token ids for text; one can specify either text or input_ids
    input_ids: Optional[Union[List[List[int]], List[int]]] = None
    # The embeddings for input_ids; one can specify either text or input_ids or input_embeds.
    input_embeds: Optional[Union[List[List[List[float]]], List[List[float]]]] = None
    # The image input. It can be an image instance, file name, URL, or base64 encoded string.
    # Can be formatted as:
    # - Single image for a single request
    # - List of images (one per request in a batch)
    # - List of lists of images (multiple images per request)
    # See also python/sglang/srt/utils.py:load_image for more details.
    image_data: Optional[
        Union[List[List[Union[Image, str]]], List[Union[Image, str]], Union[Image, str]]
    ] = None
    # The audio input. Like image data, it can be a file name, a url, or base64 encoded string.
    audio_data: Optional[Union[List[str], str]] = None
    # The sampling_params. See descriptions below.
    sampling_params: Optional[Union[List[Dict], Dict]] = None
    # The request id.
    rid: Optional[Union[List[str], str]] = None
    # Whether to return logprobs.
    return_logprob: Optional[Union[List[bool], bool]] = None
    # If return logprobs, the start location in the prompt for returning logprobs.
    # By default, this value is "-1", which means it will only return logprobs for output tokens.
    logprob_start_len: Optional[Union[List[int], int]] = None
    # If return logprobs, the number of top logprobs to return at each position.
    top_logprobs_num: Optional[Union[List[int], int]] = None
    # If return logprobs, the token ids to return logprob for.
    token_ids_logprob: Optional[Union[List[List[int]], List[int]]] = None
    # Whether to detokenize tokens in text in the returned logprobs.
    return_text_in_logprobs: bool = False
    # Whether to stream output.
    stream: bool = False
    # Whether to log metrics for this request (e.g. health_generate calls do not log metrics)
    log_metrics: bool = True

    # The modalities of the image data [image, multi-images, video]
    modalities: Optional[List[str]] = None
    # LoRA related
    lora_path: Optional[Union[List[Optional[str]], Optional[str]]] = None

    # Session info for continual prompting
    session_params: Optional[Union[List[Dict], Dict]] = None

    # Custom logit processor for advanced sampling control. Must be a serialized instance
    # of `CustomLogitProcessor` in python/sglang/srt/sampling/custom_logit_processor.py
    # Use the processor's `to_str()` method to generate the serialized string.
    custom_logit_processor: Optional[Union[List[Optional[str]], str]] = None

    # Whether to return hidden states
    return_hidden_states: bool = False

    # For disaggregated inference
    bootstrap_host: Optional[Union[List[str], str]] = None
    bootstrap_port: Optional[Union[List[int], int]] = None
    bootstrap_room: Optional[Union[List[int], int]] = None

    def normalize_batch_and_arguments(self):
        """
        Normalize the batch size and arguments for the request.

        This method resolves various input formats and ensures all parameters
        are properly formatted as either single values or batches depending on the input.
        It also handles parallel sampling expansion and sets default values for
        unspecified parameters.

        Raises:
            ValueError: If inputs are not properly specified (e.g., none or all of
                       text, input_ids, input_embeds are provided)
        """
        self._validate_inputs()
        self._determine_batch_size()
        self._handle_parallel_sampling()

        if self.is_single:
            self._normalize_single_inputs()
        else:
            self._normalize_batch_inputs()

        self._validate_session_params()

    def _validate_inputs(self):
        """Validate that the input configuration is valid."""
        if (
            self.text is None and self.input_ids is None and self.input_embeds is None
        ) or (
            self.text is not None
            and self.input_ids is not None
            and self.input_embeds is not None
        ):
            raise ValueError(
                "Either text, input_ids or input_embeds should be provided."
            )

    def _determine_batch_size(self):
        """Determine if this is a single example or a batch and the batch size."""
        if self.text is not None:
            if isinstance(self.text, str):
                self.is_single = True
                self.batch_size = 1
            else:
                self.is_single = False
                self.batch_size = len(self.text)
            self.input_embeds = None
        elif self.input_ids is not None:
            if len(self.input_ids) == 0:
                raise ValueError("input_ids cannot be empty.")
            if isinstance(self.input_ids[0], int):
                self.is_single = True
                self.batch_size = 1
            else:
                self.is_single = False
                self.batch_size = len(self.input_ids)
            self.input_embeds = None
        else:
            if isinstance(self.input_embeds[0][0], float):
                self.is_single = True
                self.batch_size = 1
            else:
                self.is_single = False
                self.batch_size = len(self.input_embeds)

    def _handle_parallel_sampling(self):
        """Handle parallel sampling parameters and adjust batch size if needed."""
        # Determine parallel sample count
        if self.sampling_params is None:
            self.parallel_sample_num = 1
        elif isinstance(self.sampling_params, dict):
            self.parallel_sample_num = self.sampling_params.get("n", 1)
        else:  # isinstance(self.sampling_params, list):
            self.parallel_sample_num = self.sampling_params[0].get("n", 1)
            for sampling_params in self.sampling_params:
                if self.parallel_sample_num != sampling_params.get("n", 1):
                    raise ValueError(
                        "The parallel_sample_num should be the same for all samples in sample params."
                    )

        # If using parallel sampling with a single example, convert to batch
        if self.parallel_sample_num > 1 and self.is_single:
            self.is_single = False
            if self.text is not None:
                self.text = [self.text]
            if self.input_ids is not None:
                self.input_ids = [self.input_ids]

    def _normalize_single_inputs(self):
        """Normalize inputs for a single example."""
        if self.sampling_params is None:
            self.sampling_params = {}
        if self.rid is None:
            self.rid = uuid.uuid4().hex
        if self.return_logprob is None:
            self.return_logprob = False
        if self.logprob_start_len is None:
            self.logprob_start_len = -1
        if self.top_logprobs_num is None:
            self.top_logprobs_num = 0
        if not self.token_ids_logprob:  # covers both None and []
            self.token_ids_logprob = None

    def _normalize_batch_inputs(self):
        """Normalize inputs for a batch of examples, including parallel sampling expansion."""
        # Calculate expanded batch size
        if self.parallel_sample_num == 1:
            num = self.batch_size
        else:
            # Expand parallel_sample_num
            num = self.batch_size * self.parallel_sample_num

        # Expand input based on type
        self._expand_inputs(num)
        self._normalize_lora_paths(num)
        self._normalize_image_data(num)
        self._normalize_audio_data(num)
        self._normalize_sampling_params(num)
        self._normalize_rid(num)
        self._normalize_logprob_params(num)
        self._normalize_custom_logit_processor(num)

    def _expand_inputs(self, num):
        """Expand the main inputs (text, input_ids, input_embeds) for parallel sampling."""
        if self.text is not None:
            if not isinstance(self.text, list):
                raise ValueError("Text should be a list for batch processing.")
            self.text = self.text * self.parallel_sample_num
        elif self.input_ids is not None:
            if not isinstance(self.input_ids, list) or not isinstance(
                self.input_ids[0], list
            ):
                raise ValueError(
                    "input_ids should be a list of lists for batch processing."
                )
            self.input_ids = self.input_ids * self.parallel_sample_num
        elif self.input_embeds is not None:
            if not isinstance(self.input_embeds, list):
                raise ValueError("input_embeds should be a list for batch processing.")
            self.input_embeds = self.input_embeds * self.parallel_sample_num

    def _normalize_lora_paths(self, num):
        """Normalize LoRA paths for batch processing."""
        if self.lora_path is not None:
            if isinstance(self.lora_path, str):
                self.lora_path = [self.lora_path] * num
            elif isinstance(self.lora_path, list):
                self.lora_path = self.lora_path * self.parallel_sample_num
            else:
                raise ValueError("lora_path should be a list or a string.")

    def _normalize_image_data(self, num):
        """Normalize image data for batch processing."""
        if self.image_data is None:
            self.image_data = [None] * num
        elif not isinstance(self.image_data, list):
            # Single image, convert to list of single-image lists
            self.image_data = [[self.image_data]] * num
            self.modalities = ["image"] * num
        elif isinstance(self.image_data, list):
            if len(self.image_data) != self.batch_size:
                raise ValueError(
                    "The length of image_data should be equal to the batch size."
                )

            self.modalities = []
            if len(self.image_data) > 0 and isinstance(self.image_data[0], list):
                # Already a list of lists, keep as is
                for i in range(len(self.image_data)):
                    if self.image_data[i] is None or self.image_data[i] == [None]:
                        self.modalities.append(None)
                    elif len(self.image_data[i]) == 1:
                        self.modalities.append("image")
                    elif len(self.image_data[i]) > 1:
                        self.modalities.append("multi-images")
                # Expand parallel_sample_num
                self.image_data = self.image_data * self.parallel_sample_num
                self.modalities = self.modalities * self.parallel_sample_num
            else:
                # List of images for a batch, wrap each in a list
                wrapped_images = [[img] for img in self.image_data]
                # Expand for parallel sampling
                self.image_data = wrapped_images * self.parallel_sample_num
                self.modalities = ["image"] * num

    def _normalize_audio_data(self, num):
        """Normalize audio data for batch processing."""
        if self.audio_data is None:
            self.audio_data = [None] * num
        elif not isinstance(self.audio_data, list):
            self.audio_data = [self.audio_data] * num
        elif isinstance(self.audio_data, list):
            self.audio_data = self.audio_data * self.parallel_sample_num

    def _normalize_sampling_params(self, num):
        """Normalize sampling parameters for batch processing."""
        if self.sampling_params is None:
            self.sampling_params = [{}] * num
        elif isinstance(self.sampling_params, dict):
            self.sampling_params = [self.sampling_params] * num
        else:  # Already a list
            self.sampling_params = self.sampling_params * self.parallel_sample_num

    def _normalize_rid(self, num):
        """Normalize request IDs for batch processing."""
        if self.rid is None:
            self.rid = [uuid.uuid4().hex for _ in range(num)]
        elif not isinstance(self.rid, list):
            raise ValueError("The rid should be a list for batch processing.")

    def _normalize_logprob_params(self, num):
        """Normalize logprob-related parameters for batch processing."""

        # Helper function to normalize a parameter
        def normalize_param(param, default_value, param_name):
            if param is None:
                return [default_value] * num
            elif not isinstance(param, list):
                return [param] * num
            else:
                if self.parallel_sample_num > 1:
                    raise ValueError(
                        f"Cannot use list {param_name} with parallel_sample_num > 1"
                    )
                return param

        # Normalize each logprob parameter
        self.return_logprob = normalize_param(
            self.return_logprob, False, "return_logprob"
        )
        self.logprob_start_len = normalize_param(
            self.logprob_start_len, -1, "logprob_start_len"
        )
        self.top_logprobs_num = normalize_param(
            self.top_logprobs_num, 0, "top_logprobs_num"
        )

        # Handle token_ids_logprob specially due to its nested structure
        if not self.token_ids_logprob:  # covers both None and []
            self.token_ids_logprob = [None] * num
        elif not isinstance(self.token_ids_logprob, list):
            self.token_ids_logprob = [[self.token_ids_logprob] for _ in range(num)]
        elif not isinstance(self.token_ids_logprob[0], list):
            self.token_ids_logprob = [
                copy.deepcopy(self.token_ids_logprob) for _ in range(num)
            ]
        elif self.parallel_sample_num > 1:
            raise ValueError(
                "Cannot use list token_ids_logprob with parallel_sample_num > 1"
            )

    def _normalize_custom_logit_processor(self, num):
        """Normalize custom logit processor for batch processing."""
        if self.custom_logit_processor is None:
            self.custom_logit_processor = [None] * num
        elif not isinstance(self.custom_logit_processor, list):
            self.custom_logit_processor = [self.custom_logit_processor] * num
        elif self.parallel_sample_num > 1:
            raise ValueError(
                "Cannot use list custom_logit_processor with parallel_sample_num > 1"
            )

    def _validate_session_params(self):
        """Validate that session parameters are properly formatted."""
        if self.session_params is not None:
            if not isinstance(self.session_params, dict) and not isinstance(
                self.session_params[0], dict
            ):
                raise ValueError("Session params must be a dict or a list of dicts.")

    def regenerate_rid(self):
        """Generate a new request ID and return it."""
        self.rid = uuid.uuid4().hex
        return self.rid

    def __getitem__(self, i):
        return GenerateReqInput(
            text=self.text[i] if self.text is not None else None,
            input_ids=self.input_ids[i] if self.input_ids is not None else None,
            image_data=self.image_data[i],
            audio_data=self.audio_data[i],
            sampling_params=self.sampling_params[i],
            rid=self.rid[i],
            return_logprob=self.return_logprob[i],
            logprob_start_len=self.logprob_start_len[i],
            top_logprobs_num=self.top_logprobs_num[i],
            token_ids_logprob=self.token_ids_logprob[i],
            return_text_in_logprobs=self.return_text_in_logprobs,
            stream=self.stream,
            log_metrics=self.log_metrics,
            modalities=self.modalities[i] if self.modalities else None,
            lora_path=self.lora_path[i] if self.lora_path is not None else None,
            custom_logit_processor=(
                self.custom_logit_processor[i]
                if self.custom_logit_processor is not None
                else None
            ),
            return_hidden_states=self.return_hidden_states,
            bootstrap_host=(
                self.bootstrap_host[i] if self.bootstrap_host is not None else None
            ),
            bootstrap_port=(
                self.bootstrap_port[i] if self.bootstrap_port is not None else None
            ),
            bootstrap_room=(
                self.bootstrap_room[i] if self.bootstrap_room is not None else None
            ),
        )


@dataclass
class TokenizedGenerateReqInput:
    # The request id
    rid: str
    # The input text
    input_text: str
    # The input token ids
    input_ids: List[int]
    # The multimodal inputs
    mm_inputs: dict
    # The sampling parameters
    sampling_params: SamplingParams
    # Whether to return the logprobs
    return_logprob: bool
    # If return logprobs, the start location in the prompt for returning logprobs.
    logprob_start_len: int
    # If return logprobs, the number of top logprobs to return at each position.
    top_logprobs_num: int
    # If return logprobs, the token id to return logprob for
    token_ids_logprob: List[int]
    # Whether to stream output
    stream: bool

    # LoRA related
    lora_path: Optional[str] = None  # None means just use the base model
    # The input embeds
    input_embeds: Optional[Union[List[List[List[float]]], List[List[float]]]] = None

    # Session info for continual prompting
    session_params: Optional[SessionParams] = None

    # Custom logit processor for advanced sampling control. Must be a serialized instance
    # of `CustomLogitProcessor` in python/sglang/srt/sampling/custom_logit_processor.py
    # Use the processor's `to_str()` method to generate the serialized string.
    custom_logit_processor: Optional[str] = None

    # Whether to return hidden states
    return_hidden_states: bool = False

    # For disaggregated inference
    bootstrap_host: Optional[str] = None
    bootstrap_port: Optional[int] = None
    bootstrap_room: Optional[int] = None


@dataclass
class EmbeddingReqInput:
    # The input prompt. It can be a single prompt or a batch of prompts.
    text: Optional[Union[List[str], str]] = None
    # The image input. It can be an image instance, file name, URL, or base64 encoded string.
    # Can be formatted as:
    # - Single image for a single request
    # - List of images (one per request in a batch)
    # - List of lists of images (multiple images per request)
    # See also python/sglang/srt/utils.py:load_image for more details.
    image_data: Optional[
        Union[List[List[Union[Image, str]]], List[Union[Image, str]], Union[Image, str]]
    ] = None
    # The audio input. Like image data, it can be a file name, a url, or base64 encoded string.
    audio_data: Optional[Union[List[str], str]] = None
    # The token ids for text; one can either specify text or input_ids.
    input_ids: Optional[Union[List[List[int]], List[int]]] = None
    # The request id.
    rid: Optional[Union[List[str], str]] = None
    # Dummy sampling params for compatibility
    sampling_params: Union[List[Dict], Dict] = None
    # Dummy input embeds for compatibility
    input_embeds: Optional[Union[List[List[List[float]]], List[List[float]]]] = None
    # Whether to log metrics for this request (e.g. health_generate calls do not log metrics)
    log_metrics: bool = True
    # The modalities of the image data [image, multi-images, video]
    modalities: Optional[List[str]] = None

    def normalize_batch_and_arguments(self):
        # at least one of text, input_ids, or image should be provided
        if self.text is None and self.input_ids is None and self.image_data is None:
            raise ValueError(
                "At least one of text, input_ids, or image should be provided"
            )

        # text and input_ids cannot be provided at the same time
        if self.text is not None and self.input_ids is not None:
            raise ValueError("text and input_ids cannot be provided at the same time")

        # Derive the batch size
        self.batch_size = 0
        self.is_single = True

        # check the batch size of text
        if self.text is not None:
            if isinstance(self.text, list):
                self.batch_size += len(self.text)
            else:
                self.batch_size += 1

        # check the batch size of input_ids
        if self.input_ids is not None:
            if isinstance(self.input_ids[0], list):
                self.batch_size += len(self.input_ids)
            else:
                self.batch_size += 1

        if self.batch_size > 1:
            self.is_single = False

        # Fill in default arguments
        if self.is_single:
            if self.rid is None:
                self.rid = uuid.uuid4().hex
            if self.sampling_params is None:
                self.sampling_params = {}
            self.sampling_params["max_new_tokens"] = 0
        else:
            if self.rid is None:
                self.rid = [uuid.uuid4().hex for _ in range(self.batch_size)]
            else:
                assert isinstance(self.rid, list), "The rid should be a list."

            if self.sampling_params is None:
                self.sampling_params = [{}] * self.batch_size
            for i in range(self.batch_size):
                self.sampling_params[i]["max_new_tokens"] = 0

    def regenerate_rid(self):
        self.rid = uuid.uuid4().hex
        return self.rid

    def __getitem__(self, i):
        return EmbeddingReqInput(
            text=self.text[i] if self.text is not None else None,
            input_ids=self.input_ids[i] if self.input_ids is not None else None,
            image_data=self.image_data[i] if self.image_data is not None else None,
            sampling_params=self.sampling_params[i],
            rid=self.rid[i],
        )


@dataclass
class TokenizedEmbeddingReqInput:
    # The request id
    rid: str
    # The input text
    input_text: str
    # The input token ids
    input_ids: List[int]
    # The image inputs
    image_inputs: dict
    # Dummy sampling params for compatibility
    sampling_params: SamplingParams


@dataclass
class BatchTokenIDOut:
    # The request id
    rids: List[str]
    # The finish reason
    finished_reasons: List[BaseFinishReason]
    # For incremental decoding
    decoded_texts: List[str]
    decode_ids: List[int]
    read_offsets: List[int]
    # Only used when `--skip-tokenizer-init` is on
    output_ids: Optional[List[int]]
    # Detokenization configs
    skip_special_tokens: List[bool]
    spaces_between_special_tokens: List[bool]
    no_stop_trim: List[bool]

    # Token counts
    prompt_tokens: List[int]
    completion_tokens: List[int]
    cached_tokens: List[int]
    spec_verify_ct: List[int]

    # Logprobs
    input_token_logprobs_val: List[float]
    input_token_logprobs_idx: List[int]
    output_token_logprobs_val: List[float]
    output_token_logprobs_idx: List[int]
    input_top_logprobs_val: List[List]
    input_top_logprobs_idx: List[List]
    output_top_logprobs_val: List[List]
    output_top_logprobs_idx: List[List]
    input_token_ids_logprobs_val: List[List]
    input_token_ids_logprobs_idx: List[List]
    output_token_ids_logprobs_val: List[List]
    output_token_ids_logprobs_idx: List[List]

    # Hidden states
    output_hidden_states: List[List[float]]


@dataclass
class BatchMultimodalDecodeReq:
    # The request id
    rids: List[str]
    finished_reasons: List[BaseFinishReason]

    # Token counts
    prompt_tokens: List[int]
    completion_tokens: List[int]
    cached_tokens: List[int]


@dataclass
class BatchStrOut:
    # The request id
    rids: List[str]
    # The finish reason
    finished_reasons: List[dict]
    # The output decoded strings
    output_strs: List[str]
    # The token ids
    output_ids: Optional[List[int]]

    # Token counts
    prompt_tokens: List[int]
    completion_tokens: List[int]
    cached_tokens: List[int]
    spec_verify_ct: List[int]

    # Logprobs
    input_token_logprobs_val: List[float]
    input_token_logprobs_idx: List[int]
    output_token_logprobs_val: List[float]
    output_token_logprobs_idx: List[int]
    input_top_logprobs_val: List[List]
    input_top_logprobs_idx: List[List]
    output_top_logprobs_val: List[List]
    output_top_logprobs_idx: List[List]
    input_token_ids_logprobs_val: List[List]
    input_token_ids_logprobs_idx: List[List]
    output_token_ids_logprobs_val: List[List]
    output_token_ids_logprobs_idx: List[List]

    # Hidden states
    output_hidden_states: List[List[float]]


@dataclass
class BatchMultimodalOut:
    # The request id
    rids: List[str]
    # The finish reason
    finished_reasons: List[dict]
    # The outputs
    outputs: List[List[Dict]]

    # Token counts
    prompt_tokens: List[int]
    completion_tokens: List[int]
    cached_tokens: List[int]


@dataclass
class BatchEmbeddingOut:
    # The request id
    rids: List[str]
    # The finish reason
    finished_reasons: List[BaseFinishReason]
    # The output embedding
    embeddings: List[List[float]]
    # Token counts
    prompt_tokens: List[int]
    cached_tokens: List[int]


@dataclass
class FlushCacheReqInput:
    pass


@dataclass
class FlushCacheReqOutput:
    success: bool


@dataclass
class UpdateWeightFromDiskReqInput:
    # The model path with the new weights
    model_path: str
    # The format to load the weights
    load_format: Optional[str] = None


@dataclass
class UpdateWeightFromDiskReqOutput:
    success: bool
    message: str
    # Number of paused requests during weight sync.
    num_paused_requests: Optional[int] = 0


@dataclass
class UpdateWeightsFromDistributedReqInput:
    name: str
    dtype: str
    shape: List[int]


@dataclass
class UpdateWeightsFromDistributedReqOutput:
    success: bool
    message: str


@dataclass
class UpdateWeightsFromTensorReqInput:
    """Update model weights from tensor input.

<<<<<<< HEAD
    - Binary data like tensors are base64 encoded
    - Data is structured in JSON for easy transmission over HTTP
    - No pickle serialization is used for security reasons
    """

    serialized_named_tensors: List[str]
=======
    - Tensors are serialized for transmission
    - Data is structured in JSON for easy transmission over HTTP
    """

    serialized_named_tensors: List[Union[str, bytes]]
>>>>>>> 141a4596
    # Optional format specification for loading
    load_format: Optional[str] = None
    # Whether to flush the cache after updating weights
    flush_cache: bool = True


@dataclass
class UpdateWeightsFromTensorReqOutput:
    success: bool
    message: str


@dataclass
class InitWeightsUpdateGroupReqInput:
    # The master address
    master_address: str
    # The master port
    master_port: int
    # The rank offset
    rank_offset: int
    # The world size
    world_size: int
    # The group name
    group_name: str = "weight_update_group"
    # The backend
    backend: str = "nccl"


@dataclass
class InitWeightsUpdateGroupReqOutput:
    success: bool
    message: str


@dataclass
class GetWeightsByNameReqInput:
    name: str
    truncate_size: int = 100


@dataclass
class GetWeightsByNameReqOutput:
    parameter: list


@dataclass
class ReleaseMemoryOccupationReqInput:
    pass


@dataclass
class ReleaseMemoryOccupationReqOutput:
    pass


@dataclass
class ResumeMemoryOccupationReqInput:
    pass


@dataclass
class ResumeMemoryOccupationReqOutput:
    pass


@dataclass
class AbortReq:
    # The request id
    rid: str


@dataclass
class GetInternalStateReq:
    pass


@dataclass
class GetInternalStateReqOutput:
    internal_state: Dict[Any, Any]


@dataclass
class SetInternalStateReq:
    server_args: Dict[str, Any]


@dataclass
class SetInternalStateReqOutput:
    updated: bool
    server_args: Dict[str, Any]


@dataclass
class ProfileReqInput:
    # The output directory
    output_dir: Optional[str] = None
    # If set, it profile as many as this number of steps.
    # If it is set, profiling is automatically stopped after this step, and
    # the caller doesn't need to run stop_profile.
    num_steps: Optional[int] = None
    activities: Optional[List[Literal["CPU", "GPU", "MEM", "CUDA_PROFILER"]]] = None


class ProfileReqType(Enum):
    START_PROFILE = 1
    STOP_PROFILE = 2


class ExpertDistributionReq(Enum):
    START_RECORD = 1
    STOP_RECORD = 2
    DUMP_RECORD = 3


@dataclass
class ExpertDistributionReqOutput:
    pass


@dataclass
class ProfileReq:
    type: ProfileReqType
    output_dir: Optional[str] = None
    num_steps: Optional[int] = None
    activities: Optional[List[str]] = None
    with_stack: Optional[bool] = None
    record_shapes: Optional[bool] = None
    profile_id: Optional[str] = None


@dataclass
class ProfileReqOutput:
    success: bool
    message: str


@dataclass
class ConfigureLoggingReq:
    log_requests: Optional[bool] = None
    log_requests_level: Optional[int] = None
    dump_requests_folder: Optional[str] = None
    dump_requests_threshold: Optional[int] = None


@dataclass
class OpenSessionReqInput:
    capacity_of_str_len: int
    session_id: Optional[str] = None


@dataclass
class CloseSessionReqInput:
    session_id: str


@dataclass
class OpenSessionReqOutput:
    session_id: Optional[str]
    success: bool


@dataclass
class HealthCheckOutput:
    pass


@dataclass
class Function:
    description: Optional[str] = None
    name: Optional[str] = None
    parameters: Optional[object] = None


@dataclass
class Tool:
    function: Function
    type: Optional[str] = "function"


@dataclass
class ParseFunctionCallReq:
    text: str  # The text to parse.
    tools: List[Tool] = field(
        default_factory=list
    )  # A list of available function tools (name, parameters, etc.).
    tool_call_parser: Optional[str] = (
        None  # Specify the parser type, e.g. 'llama3', 'qwen25', or 'mistral'. If not specified, tries all.
    )


@dataclass
class SeparateReasoningReqInput:
    text: str  # The text to parse.
    reasoning_parser: str  # Specify the parser type, e.g., "deepseek-r1".


@dataclass
class VertexGenerateReqInput:
    instances: List[dict]
    parameters: Optional[dict] = None


@dataclass
class RpcReqInput:
    method: str
    parameters: Optional[Dict] = None


@dataclass
class RpcReqOutput:
    success: bool
    message: str<|MERGE_RESOLUTION|>--- conflicted
+++ resolved
@@ -720,20 +720,11 @@
 class UpdateWeightsFromTensorReqInput:
     """Update model weights from tensor input.
 
-<<<<<<< HEAD
-    - Binary data like tensors are base64 encoded
-    - Data is structured in JSON for easy transmission over HTTP
-    - No pickle serialization is used for security reasons
-    """
-
-    serialized_named_tensors: List[str]
-=======
     - Tensors are serialized for transmission
     - Data is structured in JSON for easy transmission over HTTP
     """
 
     serialized_named_tensors: List[Union[str, bytes]]
->>>>>>> 141a4596
     # Optional format specification for loading
     load_format: Optional[str] = None
     # Whether to flush the cache after updating weights
