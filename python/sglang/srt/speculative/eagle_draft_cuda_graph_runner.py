--- conflicted
+++ resolved
@@ -4,11 +4,7 @@
 from typing import TYPE_CHECKING, Callable
 
 import torch
-<<<<<<< HEAD
-=======
-
 from sglang.srt.layers.dp_attention import DPPaddingMode
->>>>>>> 19bc77f0
 from sglang.srt.model_executor.cuda_graph_runner import (
     CUDA_GRAPH_CAPTURE_FAILED_MSG,
     CudaGraphRunner,
