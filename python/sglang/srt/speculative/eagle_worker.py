--- conflicted
+++ resolved
@@ -305,10 +305,7 @@
             logits_output, next_token_ids = self.target_worker.forward_batch_generation(
                 model_worker_batch
             )
-<<<<<<< HEAD
-=======
-
->>>>>>> 141a4596
+
             return logits_output, next_token_ids, model_worker_batch.bid, 0
         else:
             logits_output, next_token_ids, bid = self.forward_target_extend(batch)
