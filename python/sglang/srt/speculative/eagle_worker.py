import logging
import os
import time
from contextlib import contextmanager
from typing import Dict, List, Optional, Tuple

import torch
from huggingface_hub import snapshot_download
from sglang.srt.distributed import (
    GroupCoordinator,
    get_tensor_model_parallel_world_size,
    get_tp_group,
    patch_tensor_parallel_group,
)
from sglang.srt.layers.logits_processor import LogitsProcessorOutput
from sglang.srt.layers.sampler import get_token_ids_logprobs, get_top_logprobs
from sglang.srt.managers.schedule_batch import (
    ScheduleBatch,
    get_last_loc,
    global_server_args_dict,
)
from sglang.srt.managers.tp_worker import TpModelWorker
from sglang.srt.model_executor.forward_batch_info import (
    CaptureHiddenMode,
    ForwardBatch,
    ForwardMode,
)
from sglang.srt.server_args import ServerArgs
from sglang.srt.speculative.build_eagle_tree import build_tree_kernel_efficient
from sglang.srt.speculative.eagle_draft_cuda_graph_runner import (
    EAGLEDraftCudaGraphRunner,
)
from sglang.srt.speculative.eagle_draft_extend_cuda_graph_runner import (
    EAGLEDraftExtendCudaGraphRunner,
)
from sglang.srt.speculative.eagle_mab import (
    MABConfig,
    MABGroupManager,
    SpeculativeResources,
)
from sglang.srt.speculative.eagle_utils import (
    EagleDraftInput,
    EagleVerifyInput,
    EagleVerifyOutput,
    assign_draft_cache_locs,
    fast_topk,
    generate_token_bitmask,
    select_top_k_tokens,
)
from sglang.srt.speculative.spec_info import SpeculativeAlgorithm
from sglang.srt.utils import (
    empty_context,
    get_available_gpu_memory,
    is_cuda,
    next_power_of_2,
)

if is_cuda():
    from sgl_kernel import segment_packbits

logger = logging.getLogger(__name__)


@contextmanager
def draft_tp_context(tp_group: GroupCoordinator):
    # Draft model doesn't use dp and has its own tp group.
    # We disable mscclpp now because it doesn't support 2 comm groups.
    with patch_tensor_parallel_group(tp_group):
        yield


class EAGLEWorker(TpModelWorker):

    def __init__(
        self,
        server_args: ServerArgs,
        gpu_id: int,
        tp_rank: int,
        dp_rank: Optional[int],
        moe_ep_rank: int,
        nccl_port: int,
        target_worker: TpModelWorker,
    ):
        # Parse arguments
        self.server_args = server_args
        self.max_topk = self.topk = server_args.speculative_eagle_topk
        self.speculative_num_steps = server_args.speculative_num_steps
        self.speculative_num_draft_tokens = server_args.speculative_num_draft_tokens
        self.enable_nan_detection = server_args.enable_nan_detection
        self.gpu_id = gpu_id
        self.device = server_args.device
        self.target_worker = target_worker
        self.page_size = server_args.page_size
        self.speculative_algorithm = SpeculativeAlgorithm.from_string(
            server_args.speculative_algorithm
        )
        self.padded_static_len = -1
        self.strategy_min_bs = None
        self.strategy_max_bs = None

        # Override context length with target model's context length
        server_args.context_length = target_worker.model_runner.model_config.context_len

        # Do not capture cuda graph in `super().__init__()`
        # It will be captured later.
        backup_disable_cuda_graph = server_args.disable_cuda_graph
        server_args.disable_cuda_graph = True
        # Share the allocator with a target worker.
        # Draft and target worker own their own KV cache pools.
        self.req_to_token_pool, self.token_to_kv_pool_allocator = (
            target_worker.get_memory_pool()
        )

        # Load hot token ids
        if self.speculative_algorithm.is_eagle3():
            if server_args.speculative_token_map is not None:
                logger.warning(
                    "Speculative token map specified, but EAGLE3 models already have this. Ignoring the specified token map."
                )
            self.hot_token_id = None
        elif server_args.speculative_token_map is not None:
            self.hot_token_id = load_token_map(server_args.speculative_token_map)
            server_args.json_model_override_args = (
                f'{{"hot_vocab_size": {len(self.hot_token_id)}}}'
            )
        else:
            self.hot_token_id = None

        # Init draft worker
        with empty_context():
            super().__init__(
                server_args=server_args,
                gpu_id=gpu_id,
                tp_rank=tp_rank,
                pp_rank=0,  # FIXME
                dp_rank=dp_rank,
                moe_ep_rank=moe_ep_rank,
                nccl_port=nccl_port,
                is_draft_worker=True,
                req_to_token_pool=self.req_to_token_pool,
                token_to_kv_pool_allocator=self.token_to_kv_pool_allocator,
            )

        embed, head = self.target_worker.model_runner.model.get_embed_and_head()

        if self.speculative_algorithm.is_eagle3():
            # EAGLE3 models don't share lm_head
            self.draft_model_runner.model.set_embed(embed)

            # grab hot token ids
            if self.draft_model_runner.model.hot_token_id is not None:
                self.hot_token_id = self.draft_model_runner.model.hot_token_id.to(
                    embed.device
                )

        else:
            if self.hot_token_id is not None:
                head = head.clone()
                self.hot_token_id = self.hot_token_id.to(head.device)
                head.data = head.data[self.hot_token_id]

            # Share the embedding and lm_head
            self.draft_model_runner.model.set_embed_and_head(embed, head)

        # Init attention backend and cuda graphs
        self.draft_model_runner.server_args.disable_cuda_graph = (
            backup_disable_cuda_graph
        )
        self.draft_tp_context = draft_tp_context if server_args.enable_dp_attention else empty_context

        # Some dummy tensors
        self.num_new_pages_per_topk = torch.empty(
            (), dtype=torch.int64, device=self.device
        )
        self.extend_lens = torch.empty((), dtype=torch.int64, device=self.device)

        self.use_mab = bool(server_args.speculative_eagle_mab_configs)
        if server_args.speculative_eagle_mab_configs:
            self._init_mab_configurations()
        else:
            with self.draft_tp_context(self.draft_model_runner.tp_group):
                self.init_attention_backend()
                self.init_cuda_graphs()

    def init_attention_backend(self):
        # Create multi-step attn backends and cuda graph runners

        self.has_prefill_wrapper_verify = False
        self.draft_extend_attn_backend = None

        if self.server_args.attention_backend == "flashinfer":
            if not global_server_args_dict["use_mla_backend"]:
                from sglang.srt.layers.attention.flashinfer_backend import (
                    FlashInferAttnBackend,
                    FlashInferMultiStepDraftBackend,
                )

                self.draft_attn_backend = FlashInferMultiStepDraftBackend(
                    self.draft_model_runner,
                    self.topk,
                    self.speculative_num_steps,
                )
                self.draft_extend_attn_backend = FlashInferAttnBackend(
                    self.draft_model_runner,
                    skip_prefill=False,
                )
            else:
                from sglang.srt.layers.attention.flashinfer_mla_backend import (
                    FlashInferMLAAttnBackend,
                    FlashInferMLAMultiStepDraftBackend,
                )

                self.draft_attn_backend = FlashInferMLAMultiStepDraftBackend(
                    self.draft_model_runner,
                    self.topk,
                    self.speculative_num_steps,
                )
                self.draft_extend_attn_backend = FlashInferMLAAttnBackend(
                    self.draft_model_runner,
                    skip_prefill=False,
                )
            self.has_prefill_wrapper_verify = True
        elif self.server_args.attention_backend == "triton":
            from sglang.srt.layers.attention.triton_backend import (
                TritonAttnBackend,
                TritonMultiStepDraftBackend,
            )

            self.draft_attn_backend = TritonMultiStepDraftBackend(
                self.draft_model_runner,
                self.topk,
                self.speculative_num_steps,
            )
            self.draft_extend_attn_backend = TritonAttnBackend(
                self.draft_model_runner,
                skip_prefill=False,
            )
        elif self.server_args.attention_backend == "aiter":
            from sglang.srt.layers.attention.aiter_backend import (
                AiterAttnBackend,
                AiterMultiStepDraftBackend,
            )

            self.draft_attn_backend = AiterMultiStepDraftBackend(
                self.draft_model_runner,
                self.topk,
                self.speculative_num_steps,
            )
            self.draft_extend_attn_backend = AiterAttnBackend(
                self.draft_model_runner,
                skip_prefill=False,
            )
            self.has_prefill_wrapper_verify = False
        elif self.server_args.attention_backend == "fa3":
            from sglang.srt.layers.attention.flashattention_backend import (
                FlashAttentionBackend,
                FlashAttentionMultiStepBackend,
            )

            self.draft_attn_backend = FlashAttentionMultiStepBackend(
                self.draft_model_runner,
                self.topk,
                self.speculative_num_steps,
            )
            self.draft_extend_attn_backend = FlashAttentionBackend(
                self.draft_model_runner,
                skip_prefill=False,
            )
        elif self.server_args.attention_backend == "flashmla":
            from sglang.srt.layers.attention.flashmla_backend import (
                FlashMLAMultiStepDraftBackend,
            )

            self.draft_attn_backend = FlashMLAMultiStepDraftBackend(
                self.draft_model_runner,
                self.topk,
                self.speculative_num_steps,
            )
        else:
            raise ValueError(
                f"EAGLE is not supported in attention backend {self.server_args.attention_backend}"
            )

        self.draft_model_runner.draft_attn_backend = self.draft_attn_backend

    def init_cuda_graphs(self):
        """Capture cuda graphs."""
        self.cuda_graph_runner = None
        self.cuda_graph_runner_for_draft_extend = None

        if self.server_args.disable_cuda_graph:
            return

        # Capture draft
        tic = time.perf_counter()
        before_mem = get_available_gpu_memory(self.device, self.gpu_id)
        logger.info(
            f"Capture draft cuda graph begin. This can take up to several minutes. avail mem={before_mem:.2f} GB"
        )
        self.cuda_graph_runner = EAGLEDraftCudaGraphRunner(self)
        after_mem = get_available_gpu_memory(self.device, self.gpu_id)
        logger.info(
            f"Capture draft cuda graph end. Time elapsed: {time.perf_counter() - tic:.2f} s. mem usage={(before_mem - after_mem):.2f} GB. avail mem={after_mem:.2f} GB."
        )

        # Capture extend
        if self.draft_extend_attn_backend:
            tic = time.perf_counter()
            before_mem = get_available_gpu_memory(self.device, self.gpu_id)
            logger.info(
                f"Capture draft extend cuda graph begin. This can take up to several minutes. avail mem={before_mem:.2f} GB"
            )
            self.cuda_graph_runner_for_draft_extend = EAGLEDraftExtendCudaGraphRunner(
                self
            )
            after_mem = get_available_gpu_memory(self.device, self.gpu_id)
            logger.info(
                f"Capture draft extend cuda graph end. Time elapsed: {time.perf_counter() - tic:.2f} s. mem usage={(before_mem - after_mem):.2f} GB. avail mem={after_mem:.2f} GB."
            )

    @property
    def draft_model_runner(self):
        return self.model_runner

    def forward_batch_speculative_generation(
        self, batch: ScheduleBatch
    ) -> Tuple[LogitsProcessorOutput, torch.Tensor, int, int, bool]:
        """Run speculative decoding forward.

        NOTE: Many states of batch is modified as you go through. It is not guaranteed that
        the final output batch have the same state as the input.

        Args:
            batch: The batch to run forward. The state of the batch is modified as it runs.
        Returns:
            A tuple of the final logit output of the target model, next tokens accepted,
            the batch id (used for overlap schedule), and number of accepted tokens.
        """
        # Initialize events dictionary only if MAB is enabled
        events = {}
        if self.use_mab:
            events = {
                "processing_start": torch.cuda.Event(enable_timing=True),
                "processing_end": torch.cuda.Event(enable_timing=True),
            }
            # Record the start of processing
            events["processing_start"].record()

        if batch.forward_mode.is_extend() or batch.is_extend_in_batch:
            logits_output, next_token_ids, bid, seq_lens_cpu = (
                self.forward_target_extend(batch)
            )
            with self.draft_tp_context(self.draft_model_runner.tp_group):
                self.forward_draft_extend(
                    batch, logits_output.hidden_states, next_token_ids, seq_lens_cpu
                )
            return logits_output, next_token_ids, bid, 0, False
        else:
            if self.use_mab:
                batch_size = batch.batch_size()
                strategy = self.select_mab_strategy(batch_size)
                self.mab_last_pull["batch_size"] = batch_size
                self.mab_last_pull["mab_strategy"] = strategy
                logger.info(f"Using MAB strategy {strategy} for batch size {batch_size}")

            batch.spec_info.topk_p = batch.spec_info.topk_p[:, : self.topk]
            batch.spec_info.topk_index = batch.spec_info.topk_index[:, : self.topk]

            with self.draft_tp_context(self.draft_model_runner.tp_group):
                spec_info = self.draft(batch)
            logits_output, verify_output, model_worker_batch, can_run_cuda_graph = (
                self.verify(batch, spec_info)
            )

<<<<<<< HEAD
            if self.check_forward_draft_extend_after_decode(batch):
                with self.draft_tp_context(self.draft_model_runner.tp_group):
                    self.forward_draft_extend_after_decode(
                        batch,
                    )

            if self.use_mab:
                events["processing_end"].record()
                self.record_mab_strategy_metrics(
                    events, verify_output.accept_length_per_req_cpu
                )
=======
            with self.draft_tp_context(self.draft_model_runner.tp_group):
                # NOTE: We should use `check_forward_draft_extend_after_decode`
                # when DP attention is enabled, but it is slow. Skip it for now.
                if (
                    self.server_args.enable_dp_attention
                    or batch.spec_info.verified_id.shape[0] > 0
                ):
                    # decode is not finished
                    self.forward_draft_extend_after_decode(batch)
>>>>>>> 19bc77f0

            return (
                logits_output,
                verify_output.verified_id,
                model_worker_batch.bid,
                sum(verify_output.accept_length_per_req_cpu),
                can_run_cuda_graph,
            )

    def check_forward_draft_extend_after_decode(self, batch: ScheduleBatch):
        local_need_forward = batch.spec_info.verified_id.shape[0] > 0
        if not self.server_args.enable_dp_attention:
            return local_need_forward

        global_need_forward = torch.tensor(
            [
                (local_need_forward),
            ],
            dtype=torch.int64,
        )
        torch.distributed.all_reduce(
            global_need_forward, group=get_tp_group().cpu_group
        )
        global_need_forward_cnt = global_need_forward[0].item()
        need_forward = global_need_forward_cnt > 0
        return need_forward

    def forward_target_extend(
        self, batch: ScheduleBatch
    ) -> Tuple[LogitsProcessorOutput, torch.Tensor, int, Optional[torch.Tensor]]:
        """Run the target extend.

        Args:
            batch: The batch to run. States could be modified.

        Returns:
            logits_output: The output of logits. It will contain the full hidden states.
            next_token_ids: Next token ids generated.
            bid: The model batch ID. Used for overlap schedule.
        """
        # Forward with the target model and get hidden states.
        # We need the full hidden states to prefill the KV cache of the draft model.
        model_worker_batch = batch.get_model_worker_batch()
        model_worker_batch.capture_hidden_mode = CaptureHiddenMode.FULL
        logits_output, next_token_ids, _ = self.target_worker.forward_batch_generation(
            model_worker_batch
        )
        return (
            logits_output,
            next_token_ids,
            model_worker_batch.bid,
            model_worker_batch.seq_lens_cpu,
        )

    def _draft_preprocess_decode(self, batch: ScheduleBatch):
        # Parse args
        num_seqs = batch.batch_size()
        spec_info = batch.spec_info

        # Accumulate penalty
        if batch.sampling_info.penalizer_orchestrator.is_required:
            # This is a relaxed version of penalties for speculative decoding.
            batch.sampling_info.penalizer_orchestrator.cumulate_output_tokens(
                spec_info.verified_id.to(torch.int64)
            )

        # Allocate cache locations
        # Layout of the out_cache_loc
        # [       topk 0         ] [       topk 1         ]
        # [iter=0, iter=1, iter=2] [iter=0, iter=1, iter=2]
        if self.page_size == 1:
            out_cache_loc, token_to_kv_pool_state_backup = batch.alloc_token_slots(
                num_seqs * self.speculative_num_steps * self.topk, backup_state=True
            )
        else:
            if self.topk == 1:
                prefix_lens, seq_lens, last_loc = get_last_loc_large_page_size_top_k_1(
                    batch.req_to_token_pool.req_to_token,
                    batch.req_pool_indices,
                    batch.seq_lens,
                    self.speculative_num_steps,
                )
                extend_num_tokens = num_seqs * self.speculative_num_steps
            else:
                # In this case, the last partial page needs to be duplicated.
                # KV cache layout in batch.req_to_token_pool.req_to_token:
                #
                # | -------- | -- xxxx .. | -- xxxx .. | -- xxxx .. |
                #    prefix     top-k = 0    tok-k = 1    top-k = 2
                #
                #  "-" means prefix tokens
                #  "x" means speculative draft tokens
                #  "." means padded tokens

                # TODO(lmzheng): The current implementation is still a fake support
                # for page size > 1. In the `assign_draft_cache_locs` below,
                # we directly move the indices instead of the real kv cache.
                # This only works when the kernel backend runs with page size = 1.
                # If the kernel backend runs with page size > 1, we need to
                # duplicate the real KV cache. The overhead of duplicating KV
                # cache seems okay because the draft KV cache only has one layer.
                # see a related copy operation in MHATokenToKVPool::move_kv_cache.

                (
                    prefix_lens,
                    seq_lens,
                    last_loc,
                    self.num_new_pages_per_topk,
                    self.extend_lens,
                ) = get_last_loc_large_page_size_large_top_k(
                    batch.req_to_token_pool.req_to_token,
                    batch.req_pool_indices,
                    batch.seq_lens,
                    self.speculative_num_steps,
                    self.topk,
                    self.page_size,
                )

                # TODO(lmzheng): remove this device sync
                extend_num_tokens = torch.sum(self.extend_lens).item()

            out_cache_loc, token_to_kv_pool_state_backup = (
                batch.alloc_paged_token_slots_extend(
                    prefix_lens,
                    seq_lens,
                    last_loc,
                    extend_num_tokens,
                    backup_state=True,
                )
            )

        assign_draft_cache_locs[(num_seqs,)](
            batch.req_pool_indices,
            batch.req_to_token_pool.req_to_token,
            batch.seq_lens,
            self.extend_lens,
            self.num_new_pages_per_topk,
            out_cache_loc,
            batch.req_to_token_pool.req_to_token.shape[1],
            self.topk,
            self.speculative_num_steps,
            self.page_size,
            next_power_of_2(num_seqs),
            next_power_of_2(self.speculative_num_steps),
        )

        if self.page_size > 1 and self.topk > 1:
            # Remove padded slots
            out_cache_loc = out_cache_loc[
                : num_seqs * self.topk * self.speculative_num_steps
            ]

        batch.out_cache_loc = out_cache_loc
        batch.seq_lens_sum = torch.sum(batch.seq_lens).item()
        batch.return_hidden_states = False
        spec_info.positions = batch.seq_lens.repeat_interleave(self.topk, dim=0)
        self.token_to_kv_pool_allocator.restore_state(token_to_kv_pool_state_backup)

    def _draft_preprocess_idle(self, batch: ScheduleBatch):
        batch.spec_info = EagleDraftInput.create_idle_input(
            device=self.device,
            hidden_size=self.model_config.hidden_size,
            dtype=self.model_config.dtype,
            topk=self.topk,
            capture_hidden_mode=CaptureHiddenMode.LAST,
        )

    def draft(self, batch: ScheduleBatch):
        # Parse args
        if batch.forward_mode.is_idle():
            self._draft_preprocess_idle(batch)
        else:
            self._draft_preprocess_decode(batch)

        spec_info = batch.spec_info
        assert isinstance(spec_info, EagleDraftInput)

        spec_info.capture_hidden_mode = CaptureHiddenMode.LAST
        spec_info.num_tokens_per_batch = self.topk
        spec_info.num_tokens_for_logprob_per_batch = self.topk
        batch.return_hidden_states = False

        # Get forward batch
        model_worker_batch = batch.get_model_worker_batch()
        assert model_worker_batch.capture_hidden_mode == CaptureHiddenMode.LAST
        forward_batch = ForwardBatch.init_new(
            model_worker_batch, self.draft_model_runner
        )
        can_cuda_graph = self.cuda_graph_runner and self.cuda_graph_runner.can_run(
            forward_batch
        )
        if can_cuda_graph:
            score_list, token_list, parents_list = self.cuda_graph_runner.replay(
                forward_batch
            )
        else:
            forward_batch.can_run_dp_cuda_graph = False
            if not forward_batch.forward_mode.is_idle():
                # Initialize attention backend
                self.draft_attn_backend.init_forward_metadata(forward_batch)
            # Run forward steps
            score_list, token_list, parents_list = self.draft_forward(forward_batch)

        if batch.forward_mode.is_idle():
            return EagleVerifyInput.create_idle_input(
                self.topk,
                self.speculative_num_steps,
                self.speculative_num_draft_tokens,
            )

        (
            tree_mask,
            position,
            retrive_index,
            retrive_next_token,
            retrive_next_sibling,
            draft_tokens,
        ) = build_tree_kernel_efficient(
            spec_info.verified_id,
            score_list,
            token_list,
            parents_list,
            batch.seq_lens,
            batch.seq_lens_sum,
            self.topk,
            self.speculative_num_steps,
            self.speculative_num_draft_tokens,
        )

        return EagleVerifyInput(
            draft_token=draft_tokens,
            custom_mask=tree_mask,
            positions=position,
            retrive_index=retrive_index,
            retrive_next_token=retrive_next_token,
            retrive_next_sibling=retrive_next_sibling,
            retrive_cum_len=None,
            spec_steps=self.speculative_num_steps,
            topk=self.topk,
            draft_token_num=self.server_args.speculative_num_draft_tokens,
            capture_hidden_mode=CaptureHiddenMode.FULL,
            seq_lens_sum=forward_batch.seq_lens_sum,
            seq_lens_cpu=forward_batch.seq_lens_cpu,
        )

    def draft_forward(self, forward_batch: ForwardBatch):
        # Parse args
        spec_info = forward_batch.spec_info
        assert isinstance(spec_info, EagleDraftInput)
        out_cache_loc = forward_batch.out_cache_loc
        topk_p, topk_index, hidden_states = (
            spec_info.topk_p,
            spec_info.topk_index,
            spec_info.hidden_states,
        )
        if self.hot_token_id is not None:
            topk_index = self.hot_token_id[topk_index]

        out_cache_loc = out_cache_loc.reshape(
            forward_batch.batch_size, self.topk, self.speculative_num_steps
        )
        out_cache_loc = out_cache_loc.permute((2, 0, 1)).reshape(
            self.speculative_num_steps, -1
        )

        # Return values
        score_list: List[torch.Tensor] = []
        token_list: List[torch.Tensor] = []
        parents_list: List[torch.Tensor] = []

        # Forward multiple steps
        scores = None
        for i in range(self.speculative_num_steps):
            input_ids, hidden_states, scores, tree_info = select_top_k_tokens(
                i, topk_p, topk_index, hidden_states, scores, self.topk
            )
            score_list.append(tree_info[0])
            token_list.append(tree_info[1])
            parents_list.append(tree_info[2])

            # We don't need to run the last forward. we get 1 token from draft prefill and (#spec steps - 1) tokens here
            if i == self.speculative_num_steps - 1:
                break

            # Set inputs
            forward_batch.input_ids = input_ids
            forward_batch.out_cache_loc = out_cache_loc[i]
            forward_batch.positions.add_(1)
            forward_batch.attn_backend = self.draft_attn_backend.attn_backends[i]
            spec_info.hidden_states = hidden_states

            # Run forward
            logits_output, _ = self.draft_model_runner.forward(
                forward_batch, skip_attn_backend_init=True
            )
            self._detect_nan_if_needed(logits_output)
            probs = torch.softmax(logits_output.next_token_logits, dim=-1)
            topk_p, topk_index = fast_topk(probs, self.topk, dim=-1)
            if self.hot_token_id is not None:
                topk_index = self.hot_token_id[topk_index]
            hidden_states = logits_output.hidden_states

        return score_list, token_list, parents_list

    def verify(self, batch: ScheduleBatch, spec_info: EagleVerifyInput):
        spec_info.prepare_for_verify(batch, self.page_size)
        batch.return_hidden_states = False
        batch.forward_mode = (
            ForwardMode.TARGET_VERIFY
            if not batch.forward_mode.is_idle()
            else ForwardMode.IDLE
        )
        batch.spec_info = spec_info

        model_worker_batch = batch.get_model_worker_batch(
            seq_lens_cpu_cache=spec_info.seq_lens_cpu
        )
        assert model_worker_batch.capture_hidden_mode == spec_info.capture_hidden_mode

        if batch.has_grammar:
            retrieve_next_token_cpu = spec_info.retrive_next_token.cpu()
            retrieve_next_sibling_cpu = spec_info.retrive_next_sibling.cpu()
            draft_tokens_cpu = spec_info.draft_token.view(
                spec_info.retrive_next_token.shape
            ).cpu()

        # Forward
        logits_output, _, can_run_cuda_graph = (
            self.target_worker.forward_batch_generation(
                model_worker_batch, skip_sample=True
            )
        )

        vocab_mask = None
        if batch.has_grammar:
            # Generate the logit mask for structured output.
            # Overlap the CPU operations for bitmask generation with the forward pass.
            vocab_mask = generate_token_bitmask(
                batch.reqs,
                spec_info,
                retrieve_next_token_cpu,
                retrieve_next_sibling_cpu,
                draft_tokens_cpu,
                batch.sampling_info.vocab_size,
            )

            if vocab_mask is not None:
                assert spec_info.grammar is not None
                vocab_mask = vocab_mask.to(spec_info.retrive_next_token.device)
                # NOTE (sk): otherwise, this vocab mask will be the one from the previous extend stage
                # and will be applied to produce wrong results
                batch.sampling_info.vocab_mask = None

        self._detect_nan_if_needed(logits_output)
        spec_info.hidden_states = logits_output.hidden_states
        res: EagleVerifyOutput = spec_info.verify(
            batch,
            logits_output,
            self.token_to_kv_pool_allocator,
            self.page_size,
            vocab_mask,
        )

        # Post process based on verified outputs.
        # Pick indices that we care (accepted)
        logits_output.next_token_logits = logits_output.next_token_logits[
            res.accepted_indices
        ]
        logits_output.hidden_states = logits_output.hidden_states[res.accepted_indices]

        if batch.return_logprob:
            self.add_logprob_values(batch, res, logits_output)

        # Prepare the batch for the next draft forwards.
        batch.forward_mode = (
            ForwardMode.DECODE if not batch.forward_mode.is_idle() else ForwardMode.IDLE
        )
        batch.spec_info = res.draft_input

        return logits_output, res, model_worker_batch, can_run_cuda_graph

    def add_logprob_values(
        self,
        batch: ScheduleBatch,
        res: EagleVerifyOutput,
        logits_output: LogitsProcessorOutput,
    ):
        # Extract args
        logits_output = res.logits_output
        top_logprobs_nums = batch.top_logprobs_nums
        token_ids_logprobs = batch.token_ids_logprobs
        accepted_indices = res.accepted_indices
        assert len(accepted_indices) == len(logits_output.next_token_logits)
        temperatures = batch.sampling_info.temperatures
        num_draft_tokens = batch.spec_info.draft_token_num
        # acceptance indices are the indices in a "flattened" batch.
        # dividing it to num_draft_tokens will yield the actual batch index.
        temperatures = temperatures[accepted_indices // num_draft_tokens]

        logprobs = torch.nn.functional.log_softmax(
            logits_output.next_token_logits / temperatures, dim=-1
        )
        batch_next_token_ids = res.verified_id
        num_tokens_per_req = [accept + 1 for accept in res.accept_length_per_req_cpu]

        # We should repeat top_logprobs_nums to match num_tokens_per_req.
        top_logprobs_nums_repeat_interleaved = []
        token_ids_logprobs_repeat_interleaved = []
        for num, num_tokens in zip(top_logprobs_nums, num_tokens_per_req):
            top_logprobs_nums_repeat_interleaved.extend([num] * num_tokens)
        for token_ids, num_tokens in zip(token_ids_logprobs, num_tokens_per_req):
            token_ids_logprobs_repeat_interleaved.extend([token_ids] * num_tokens)

        # Extract logprobs
        if any(x > 0 for x in top_logprobs_nums):
            (
                logits_output.next_token_top_logprobs_val,
                logits_output.next_token_top_logprobs_idx,
            ) = get_top_logprobs(logprobs, top_logprobs_nums_repeat_interleaved)

        if any(x is not None for x in token_ids_logprobs):
            (
                logits_output.next_token_token_ids_logprobs_val,
                logits_output.next_token_token_ids_logprobs_idx,
            ) = get_token_ids_logprobs(logprobs, token_ids_logprobs_repeat_interleaved)

        logits_output.next_token_logprobs = logprobs[
            torch.arange(len(batch_next_token_ids), device=batch.sampling_info.device),
            batch_next_token_ids,
        ]

        # Add output logprobs to the request
        pt = 0
        next_token_logprobs = logits_output.next_token_logprobs.tolist()
        verified_ids = batch_next_token_ids.tolist()
        for req, num_tokens in zip(batch.reqs, num_tokens_per_req, strict=True):
            for _ in range(num_tokens):
                if req.return_logprob:
                    req.output_token_logprobs_val.append(next_token_logprobs[pt])
                    req.output_token_logprobs_idx.append(verified_ids[pt])
                    if req.top_logprobs_num > 0:
                        req.output_top_logprobs_val.append(
                            res.logits_output.next_token_top_logprobs_val[pt]
                        )
                        req.output_top_logprobs_idx.append(
                            res.logits_output.next_token_top_logprobs_idx[pt]
                        )
                pt += 1

    def forward_draft_extend(
        self,
        batch: ScheduleBatch,
        hidden_states: torch.Tensor,
        next_token_ids: torch.Tensor,
        seq_lens_cpu: Optional[torch.Tensor],
    ):
        """Run draft model extend. This API modifies the states of the batch.

        Args:
            batch: The batch to run.
            hidden_states: Hidden states from the target model forward
            next_token_ids: Next token ids generated from the target forward.
        """
        batch.spec_info = EagleDraftInput(
            hidden_states=hidden_states,
            verified_id=next_token_ids,
            num_tokens_per_batch=1,
            num_tokens_for_logprob_per_batch=1,
        )
        batch.return_hidden_states = False
        batch.spec_info.prepare_for_extend(batch)
        batch.spec_info.capture_hidden_mode = CaptureHiddenMode.LAST
        model_worker_batch = batch.get_model_worker_batch(
            seq_lens_cpu_cache=seq_lens_cpu
        )
        forward_batch = ForwardBatch.init_new(
            model_worker_batch, self.draft_model_runner
        )
        forward_batch.return_logprob = False
        logits_output, _ = self.draft_model_runner.forward(forward_batch)
        self._detect_nan_if_needed(logits_output)
        assert isinstance(forward_batch.spec_info, EagleDraftInput)
        assert forward_batch.spec_info is batch.spec_info
        self.capture_for_decode(logits_output, forward_batch.spec_info)

    def forward_draft_extend_after_decode(self, batch: ScheduleBatch):
        assert isinstance(batch.spec_info, EagleDraftInput)
        # Backup fields that will be modified in-place
        seq_lens_backup = batch.seq_lens.clone()
        req_pool_indices_backup = batch.req_pool_indices
        accept_length_backup = batch.spec_info.accept_length
        return_logprob_backup = batch.return_logprob

        input_is_idle = batch.forward_mode.is_idle()

        if not input_is_idle and batch.spec_info.verified_id.numel() == 0:
            batch = batch.copy()
            batch.prepare_for_idle()
            hidden_size = (
                self.model_config.hidden_size * 3
                if self.speculative_algorithm.is_eagle3()
                else self.model_config.hidden_size
            )
            batch.spec_info = EagleDraftInput.create_idle_input(
                device=self.device,
                hidden_size=hidden_size,
                dtype=self.model_config.dtype,
                topk=self.topk,
                capture_hidden_mode=CaptureHiddenMode.LAST,
            )

        batch.spec_info.num_tokens_per_batch = self.speculative_num_steps + 1
        batch.spec_info.num_tokens_for_logprob_per_batch = 1
        batch.spec_info.prepare_extend_after_decode(
            batch,
            self.speculative_num_steps,
        )
        batch.forward_mode = (
            ForwardMode.DRAFT_EXTEND
            if not batch.forward_mode.is_idle()
            else ForwardMode.IDLE
        )

        batch.return_hidden_states = False
        model_worker_batch = batch.get_model_worker_batch()
        assert model_worker_batch.capture_hidden_mode == CaptureHiddenMode.LAST
        forward_batch = ForwardBatch.init_new(
            model_worker_batch, self.draft_model_runner
        )
        if forward_batch.seq_lens_cpu is not None:
            forward_batch.seq_lens_sum = forward_batch.seq_lens_cpu.sum().item()
        else:
            forward_batch.seq_lens_sum = batch.seq_lens.sum().item()

        # Run
        can_cuda_graph = (
            self.cuda_graph_runner_for_draft_extend
            and self.cuda_graph_runner_for_draft_extend.can_run(forward_batch)
        )
        if can_cuda_graph:
            logits_output = self.cuda_graph_runner_for_draft_extend.replay(
                forward_batch
            )
            forward_batch.spec_info.topk_p, forward_batch.spec_info.topk_index = (
                logits_output.topk_p,
                logits_output.topk_index,
            )
            forward_batch.spec_info.hidden_states = logits_output.hidden_states
        else:
            forward_batch.can_run_dp_cuda_graph = False
            if not forward_batch.forward_mode.is_idle():
                self.draft_model_runner.attn_backend.init_forward_metadata(
                    forward_batch
                )
            logits_output, _ = self.draft_model_runner.forward(
                forward_batch, skip_attn_backend_init=True
            )
            self.capture_for_decode(logits_output, forward_batch.spec_info)

        self._detect_nan_if_needed(logits_output)

        # Restore backup.
        # This is because `seq_lens` can be modified in `prepare_extend_after_decode`
        batch.forward_mode = (
            ForwardMode.DECODE if not input_is_idle else ForwardMode.IDLE
        )
        batch.seq_lens = seq_lens_backup
        batch.req_pool_indices = req_pool_indices_backup
        batch.spec_info.accept_length = accept_length_backup
        batch.return_logprob = return_logprob_backup

    def capture_for_decode(
        self, logits_output: LogitsProcessorOutput, draft_input: EagleDraftInput
    ):
        probs = torch.softmax(logits_output.next_token_logits, dim=-1)
        # Always get max_topk candidates to match CUDA graph buffer size
        draft_input.topk_p, draft_input.topk_index = fast_topk(
            probs, self.max_topk, dim=-1
        )
        draft_input.hidden_states = logits_output.hidden_states

    def _detect_nan_if_needed(self, logits_output: LogitsProcessorOutput):
        if self.enable_nan_detection:
            logits = logits_output.next_token_logits
            if torch.any(torch.isnan(logits)):
                logger.error("Detected errors during sampling! NaN in the logits.")
                raise ValueError("Detected errors during sampling! NaN in the logits.")

    def get_current_mab_strategy(self):
        """Get MAB strategy string from current speculative decoding settings."""
        return MABConfig.format_config(
            self.speculative_num_steps,
            self.topk,
            self.server_args.speculative_num_draft_tokens,
        )

    def update_speculative_args(self, mab_strategy: str):
        """Update speculative settings of workers."""
        steps, topk, draft_tokens = MABConfig.parse_config(mab_strategy)
        self.speculative_num_steps = steps
        self.topk = topk
        self.speculative_num_draft_tokens = draft_tokens
        self.server_args.speculative_num_draft_tokens = draft_tokens
        self.target_worker.model_runner.server_args.speculative_num_steps = steps
        self.target_worker.model_runner.server_args.speculative_eagle_topk = topk
        self.target_worker.model_runner.server_args.speculative_num_draft_tokens = (
            draft_tokens
        )
        self.padded_static_len = self.speculative_num_steps + 1
        self.last_mab_strategy = mab_strategy

    def set_mab_strategy(self, mab_strategy: str):
        """Apply MAB strategy by updating speculative decoding settings."""
        if mab_strategy == self.last_mab_strategy:
            return

        # Get cuda graph and attn for the strategy
        resources = self.strategy_resources.get(mab_strategy)
        if resources is None:
            raise ValueError(f"No resources found for strategy: {mab_strategy}")

        self.draft_attn_backend = resources.draft_attn_backend
        self.cuda_graph_runner = resources.draft_cuda_graph_runner
        self.draft_model_runner.draft_attn_backend = self.draft_attn_backend
        self.target_worker.model_runner.attn_backend = resources.target_attn_backend
        self.target_worker.model_runner.cuda_graph_runner = (
            resources.target_cuda_graph_runner
        )

        # Update speculative decoding settings
        self.update_speculative_args(mab_strategy)

    def select_mab_strategy(self, batch_size: int) -> str:
        """Select and apply MAB strategy for the given batch.

        Args:
            batch_size: The batch size of the current requests.

        Returns:
            Selected MAB strategy string.
        """
        if not self.use_mab or len(self.mab_strategies) == 1:
            return self.default_mab_strategy

        # Use the MAB manager to select the best strategy for this batch size
        selected_strategy = self.mab_manager.select_strategy(batch_size)

        # Apply the selected strategy
        self.set_mab_strategy(selected_strategy)

        return selected_strategy

    def record_mab_strategy_metrics(self, events, accept_length_per_req_cpu):
        """Record performance metrics for the current MAB strategy.

        Args:
            events: CUDA events dictionary.
            accept_length_per_req_cpu: Accept length per request in CPU.
        """
        # Calculate total processing time in seconds
        torch.cuda.synchronize()
        total_time = (
            events["processing_start"].elapsed_time(events["processing_end"]) / 1000.0
        )

        # Calculate metrics
        batch_size = self.mab_last_pull["batch_size"]
        mab_strategy = self.mab_last_pull["mab_strategy"]
        accept_length_avg = sum(accept_length_per_req_cpu) / batch_size + 1
        stable_accept_length = (
            self.mab_manager.get_stable_accept_length(mab_strategy)
            if len(self.mab_strategies) > 1
            else accept_length_avg
        )
        reward = stable_accept_length * batch_size / total_time

        # Update metrics in MAB manager
        self.mab_manager.record_strategy_metrics(
            batch_size, mab_strategy, reward, accept_length_avg
        )

    def _init_mab_configurations(self):
        """Initialize MAB configuration settings from server arguments."""
        self.default_mab_strategy = self.get_current_mab_strategy()
        self.mab_algorithm = self.server_args.speculative_eagle_mab_algorithm
        self.last_mab_strategy = None

        # Initialize resources for the default strategy
        self.mab_strategies = [self.default_mab_strategy]
        self.strategy_resources: Dict[str, SpeculativeResources] = {}

        # Parse additional MAB strategies if provided
        self.mab_strategies.extend(self.server_args.speculative_eagle_mab_configs)
        self.mab_strategies = sorted(list(set(self.mab_strategies)))

        # Calculate max topk needed across all strategies
        max_topk_needed = max(MABConfig.parse_config(strategy)[1] for strategy in self.mab_strategies)
        self.max_topk = max(self.max_topk, max_topk_needed)

        # Set window size for MAB metrics
        self.mab_window_size = self.server_args.speculative_mab_window_size

        self.mab_manager = MABGroupManager(
            strategies=self.mab_strategies,
            algorithm=self.mab_algorithm,
            window_size=self.mab_window_size,
        )

        # Initialize basic data structure to store MAB pull info
        self.mab_last_pull = {
            "mab_strategy": None,
            "batch_size": None,
        }

        # Group strategies by draft_tokens for target model CUDA graph sharing
        draft_tokens_groups = {}
        for strategy in self.mab_strategies:
            _, _, draft_tokens = MABConfig.parse_config(strategy)
            if draft_tokens not in draft_tokens_groups:
                draft_tokens_groups[draft_tokens] = []
            draft_tokens_groups[draft_tokens].append(strategy)

        # Shared target model resources by draft_tokens
        target_resources_by_draft_tokens = {}
        for draft_tokens, strategies_group in draft_tokens_groups.items():
            # Temporarily set parameters for target model initialization
            original_draft_tokens = self.server_args.speculative_num_draft_tokens
            self.server_args.speculative_num_draft_tokens = draft_tokens
            self.target_worker.model_runner.server_args.speculative_num_draft_tokens = draft_tokens

            # Get batch size range for this group (use the union of all strategies)
            min_bs_list, max_bs_list = [], []
            for strategy in strategies_group:
                min_bs, max_bs = self.mab_manager.get_strategy_bs_range(strategy)
                min_bs_list.append(min_bs)
                max_bs_list.append(max_bs)
            group_min_bs = min(min_bs_list)
            group_max_bs = max(max_bs_list)

            # Initialize target model resources
            logger.info(f"Initializing target model cuda graph for draft_tokens {draft_tokens}")
            self.target_worker.model_runner.init_attention_backend()
            self.target_worker.model_runner.init_cuda_graphs(strategy_min_bs=group_min_bs, strategy_max_bs=group_max_bs)

            # Store target resources for this draft_tokens group
            target_resources_by_draft_tokens[draft_tokens] = {
                "attn_backend": self.target_worker.model_runner.attn_backend,
                "cuda_graph_runner": self.target_worker.model_runner.cuda_graph_runner,
            }

            # Restore original draft_tokens
            self.server_args.speculative_num_draft_tokens = original_draft_tokens
            self.target_worker.model_runner.server_args.speculative_num_draft_tokens = original_draft_tokens

        # Set up resources for all strategies (draft model resources are strategy-specific)
        for mab_strategy in self.mab_strategies:
            logger.info(f"Initializing draft model resources for strategy {mab_strategy}")
            _, _, draft_tokens = MABConfig.parse_config(mab_strategy)

            # Temporarily update parameters for draft model initialization
            self.update_speculative_args(mab_strategy)
            self.strategy_min_bs, self.strategy_max_bs = self.mab_manager.get_strategy_bs_range(mab_strategy)

            logger.info(f"Initializing draft model cuda graph with strategy {mab_strategy} ")
            # Initialize draft worker resources (these are strategy-specific)
            with self.draft_tp_context(self.draft_model_runner.tp_group):
                self.init_attention_backend()
                self.init_cuda_graphs()

            # Get shared target resources for this strategy's draft_tokens
            target_resources = target_resources_by_draft_tokens[draft_tokens]

            # Store resources for the strategy (draft-specific + shared target)
            self.strategy_resources[mab_strategy] = SpeculativeResources(
                draft_attn_backend=self.draft_attn_backend,
                draft_cuda_graph_runner=self.cuda_graph_runner,
                target_attn_backend=target_resources["attn_backend"],
                target_cuda_graph_runner=target_resources["cuda_graph_runner"],
            )

        self.set_mab_strategy(self.default_mab_strategy)


def load_token_map(token_map_path: str) -> List[int]:
    if not os.path.exists(token_map_path):
        cache_dir = snapshot_download(
            os.path.dirname(token_map_path),
            ignore_patterns=["*.bin", "*.safetensors"],
        )
        token_map_path = os.path.join(cache_dir, os.path.basename(token_map_path))
    hot_token_id = torch.load(token_map_path, weights_only=True)
    return torch.tensor(hot_token_id, dtype=torch.int64)


@torch.compile(dynamic=True)
def get_last_loc_large_page_size_top_k_1(
    req_to_token: torch.Tensor,
    req_pool_indices: torch.Tensor,
    seq_lens,
    speculative_num_steps: int,
):
    prefix_lens = seq_lens
    seq_lens = prefix_lens + speculative_num_steps
    last_loc = get_last_loc(
        req_to_token,
        req_pool_indices,
        prefix_lens,
    )
    return prefix_lens, seq_lens, last_loc


@torch.compile(dynamic=True)
def get_last_loc_large_page_size_large_top_k(
    req_to_token: torch.Tensor,
    req_pool_indices: torch.Tensor,
    seq_lens: torch.Tensor,
    speculative_num_steps: int,
    topk: int,
    page_size: int,
):
    prefix_lens = seq_lens
    last_page_lens = prefix_lens % page_size
    num_new_pages_per_topk = (
        last_page_lens + speculative_num_steps + page_size - 1
    ) // page_size
    seq_lens = prefix_lens // page_size * page_size + num_new_pages_per_topk * (
        page_size * topk
    )
    extend_lens = seq_lens - prefix_lens
    last_loc = get_last_loc(
        req_to_token,
        req_pool_indices,
        prefix_lens,
    )

    return prefix_lens, seq_lens, last_loc, num_new_pages_per_topk, extend_lens<|MERGE_RESOLUTION|>--- conflicted
+++ resolved
@@ -372,19 +372,6 @@
                 self.verify(batch, spec_info)
             )
 
-<<<<<<< HEAD
-            if self.check_forward_draft_extend_after_decode(batch):
-                with self.draft_tp_context(self.draft_model_runner.tp_group):
-                    self.forward_draft_extend_after_decode(
-                        batch,
-                    )
-
-            if self.use_mab:
-                events["processing_end"].record()
-                self.record_mab_strategy_metrics(
-                    events, verify_output.accept_length_per_req_cpu
-                )
-=======
             with self.draft_tp_context(self.draft_model_runner.tp_group):
                 # NOTE: We should use `check_forward_draft_extend_after_decode`
                 # when DP attention is enabled, but it is slow. Skip it for now.
@@ -394,7 +381,13 @@
                 ):
                     # decode is not finished
                     self.forward_draft_extend_after_decode(batch)
->>>>>>> 19bc77f0
+
+
+            if self.use_mab:
+                events["processing_end"].record()
+                self.record_mab_strategy_metrics(
+                    events, verify_output.accept_length_per_req_cpu
+                )
 
             return (
                 logits_output,
