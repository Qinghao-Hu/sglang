# Copyright 2023-2024 SGLang Team
# Licensed under the Apache License, Version 2.0 (the "License");
# you may not use this file except in compliance with the License.
# You may obtain a copy of the License at
#
#     http://www.apache.org/licenses/LICENSE-2.0
#
# Unless required by applicable law or agreed to in writing, software
# distributed under the License is distributed on an "AS IS" BASIS,
# WITHOUT WARRANTIES OR CONDITIONS OF ANY KIND, either express or implied.
# See the License for the specific language governing permissions and
# limitations under the License.
# ==============================================================================
"""The arguments of the server."""

import argparse
import dataclasses
import json
import logging
import os
import random
import tempfile
from typing import List, Literal, Optional

from sglang.srt.hf_transformers_utils import check_gguf_file
from sglang.srt.reasoning_parser import ReasoningParser
from sglang.srt.speculative.eagle_mab import MABConfig, MABGroupManager
from sglang.srt.utils import (
    configure_ipv6,
    get_amdgpu_memory_capacity,
    get_device,
    get_hpu_memory_capacity,
    get_nvgpu_memory_capacity,
    is_cuda,
    is_flashinfer_available,
    is_hip,
    is_port_available,
    is_remote_url,
    is_valid_ipv6_address,
    nullable_str,
)

logger = logging.getLogger(__name__)


@dataclasses.dataclass
class ServerArgs:
    # Model and tokenizer
    model_path: str
    tokenizer_path: Optional[str] = None
    tokenizer_mode: str = "auto"
    skip_tokenizer_init: bool = False
    load_format: str = "auto"
    trust_remote_code: bool = False
    dtype: str = "auto"
    kv_cache_dtype: str = "auto"
    quantization: Optional[str] = None
    quantization_param_path: Optional[str] = None
    context_length: Optional[int] = None
    device: Optional[str] = None
    served_model_name: Optional[str] = None
    chat_template: Optional[str] = None
    completion_template: Optional[str] = None
    is_embedding: bool = False
    revision: Optional[str] = None

    # Port for the HTTP server
    host: str = "127.0.0.1"
    port: int = 30000

    # Memory and scheduling
    mem_fraction_static: Optional[float] = None
    max_running_requests: Optional[int] = None
    max_total_tokens: Optional[int] = None
    chunked_prefill_size: Optional[int] = None
    max_prefill_tokens: int = 16384
    schedule_policy: str = "fcfs"
    schedule_conservativeness: float = 1.0
    cpu_offload_gb: int = 0
    page_size: int = 1

    # Other runtime options
    tp_size: int = 1
    stream_interval: int = 1
    stream_output: bool = False
    random_seed: Optional[int] = None
    constrained_json_whitespace_pattern: Optional[str] = None
    watchdog_timeout: float = 300
    dist_timeout: Optional[int] = None  # timeout for torch.distributed
    download_dir: Optional[str] = None
    base_gpu_id: int = 0
    gpu_id_step: int = 1

    # Logging
    log_level: str = "info"
    log_level_http: Optional[str] = None
    log_requests: bool = False
    log_requests_level: int = 0
    show_time_cost: bool = False
    enable_metrics: bool = False
    decode_log_interval: int = 40

    # API related
    api_key: Optional[str] = None
    file_storage_path: str = "sglang_storage"
    enable_cache_report: bool = False
    reasoning_parser: Optional[str] = None

    # Data parallelism
    dp_size: int = 1
    load_balance_method: str = "round_robin"

    # Expert parallelism
    ep_size: int = 1

    # Multi-node distributed serving
    dist_init_addr: Optional[str] = None
    nnodes: int = 1
    node_rank: int = 0

    # Model override args in JSON
    json_model_override_args: str = "{}"

    # LoRA
    lora_paths: Optional[List[str]] = None
    max_loras_per_batch: int = 8
    lora_backend: str = "triton"

    # Kernel backend
    attention_backend: Optional[str] = None
    sampling_backend: Optional[str] = None
    grammar_backend: Optional[str] = None

    # Speculative decoding
    speculative_algorithm: Optional[str] = None
    speculative_draft_model_path: Optional[str] = None
    speculative_num_steps: Optional[int] = None
    speculative_eagle_topk: Optional[int] = None
    speculative_num_draft_tokens: Optional[int] = None
    speculative_accept_threshold_single: float = 1.0
    speculative_accept_threshold_acc: float = 1.0
    speculative_token_map: Optional[str] = None
<<<<<<< HEAD
    speculative_lookahead_path: Optional[str] = None
    speculative_lookahead_one_branch: bool = False
=======
    speculative_eagle_mab_algorithm: Optional[str] = "EG"
    speculative_eagle_mab_configs: Optional[List[str]] = None
    speculative_mab_window_size: int = 300
>>>>>>> 9987e71c

    # Double Sparsity
    enable_double_sparsity: bool = False
    ds_channel_config_path: Optional[str] = None
    ds_heavy_channel_num: int = 32
    ds_heavy_token_num: int = 256
    ds_heavy_channel_type: str = "qk"
    ds_sparse_decode_threshold: int = 4096

    # Optimization/debug options
    disable_radix_cache: bool = False
    disable_cuda_graph: bool = False
    disable_cuda_graph_padding: bool = False
    enable_nccl_nvls: bool = False
    disable_outlines_disk_cache: bool = False
    disable_custom_all_reduce: bool = False
    disable_mla: bool = False
    disable_overlap_schedule: bool = False
    enable_mixed_chunk: bool = False
    enable_dp_attention: bool = False
    enable_ep_moe: bool = False
    enable_deepep_moe: bool = False
    deepep_mode: Optional[Literal["auto", "normal", "low_latency"]] = "auto"
    enable_torch_compile: bool = False
    torch_compile_max_bs: int = 32
    cuda_graph_max_bs: Optional[int] = None
    cuda_graph_bs: Optional[List[int]] = None
    torchao_config: str = ""
    enable_nan_detection: bool = False
    enable_p2p_check: bool = False
    triton_attention_reduce_in_fp32: bool = False
    triton_attention_num_kv_splits: int = 8
    num_continuous_decode_steps: int = 1
    delete_ckpt_after_loading: bool = False
    enable_memory_saver: bool = False
    allow_auto_truncate: bool = False
    enable_custom_logit_processor: bool = False
    tool_call_parser: Optional[str] = None
    enable_hierarchical_cache: bool = False
    hicache_ratio: float = 2.0
    enable_flashinfer_mla: bool = False  # TODO: remove this argument
    enable_flashmla: bool = False
    flashinfer_mla_disable_ragged: bool = False
    warmups: Optional[str] = None
    n_share_experts_fusion: int = 0
    disable_shared_experts_fusion: bool = False

    # Debug tensor dumps
    debug_tensor_dump_output_folder: Optional[str] = None
    debug_tensor_dump_input_file: Optional[str] = None
    debug_tensor_dump_inject: bool = False

    # For PD disaggregation: can be "null" (not disaggregated), "prefill" (prefill-only), or "decode" (decode-only)
    disaggregation_mode: str = "null"
    disaggregation_bootstrap_port: int = 8998

    def __post_init__(self):
        # Expert parallelism
        if self.enable_ep_moe:
            self.ep_size = self.tp_size
            logger.info(
                f"EP MoE is enabled. The expert parallel size is adjusted to be the same as the tensor parallel size[{self.tp_size}]."
            )

        # Set missing default values
        if self.tokenizer_path is None:
            self.tokenizer_path = self.model_path

        if self.device is None:
            self.device = get_device()

        if self.served_model_name is None:
            self.served_model_name = self.model_path

        if self.random_seed is None:
            self.random_seed = random.randint(0, 1 << 30)

        if is_cuda():
            gpu_mem = get_nvgpu_memory_capacity()
        elif is_hip():
            gpu_mem = get_amdgpu_memory_capacity()
        elif self.device == "hpu":
            gpu_mem = get_hpu_memory_capacity()
        else:
            # GPU memory is not known yet or no GPU is available.
            gpu_mem = None

        if is_hip():
            self.disable_shared_experts_fusion = True

        # Set mem fraction static, which depends on the tensor parallelism size
        if self.mem_fraction_static is None:
            if self.tp_size >= 16:
                self.mem_fraction_static = 0.79
            elif self.tp_size >= 8:
                self.mem_fraction_static = 0.81
            elif self.tp_size >= 4:
                self.mem_fraction_static = 0.85
            elif self.tp_size >= 2:
                self.mem_fraction_static = 0.87
            else:
                self.mem_fraction_static = 0.88

        # Set chunked prefill size, which depends on the gpu memory capacity
        if self.chunked_prefill_size is None:
            if gpu_mem is not None and gpu_mem < 25_000:
                self.chunked_prefill_size = 2048
            else:
                self.chunked_prefill_size = 8192

        assert self.chunked_prefill_size % self.page_size == 0

        if self.enable_flashmla is True:
            logger.warning(
                "FlashMLA only supports a page_size of 64, change page_size to 64."
            )
            self.page_size = 64
        # Set cuda graph max batch size
        if self.cuda_graph_max_bs is None:
            # Based on detailed statistics, when serving TP1/TP2 models on lower-end GPUs with HBM<25G, you can either disable cuda graph or set `cuda_graph_max_bs` to a very small value to reduce the memory overhead of creating cuda graphs, with almost no impact on performance. However, when serving models with TP4 or TP8, we need to enable cuda graph to maintain high performance. In this case, we can set `cuda_graph_max_bs` to 80 (half of the default value 160) to reduce the memory overhead of creating cuda graphs. Looking at the logs from TP4 serving of qwen2-72b, a value of 80 is sufficient and can reduce the memory overhead of creating cuda graphs on lower-end GPUs compared to the original 160, avoiding OOM issues.
            if gpu_mem is not None and gpu_mem < 25_000:
                if self.tp_size < 4:
                    self.cuda_graph_max_bs = 8
                else:
                    self.cuda_graph_max_bs = 80
            else:
                self.cuda_graph_max_bs = 160

        # Set kernel backends for hpu device
        if self.device == "hpu":
            self.attention_backend = "torch_native"
            self.sampling_backend = "pytorch"

        if self.sampling_backend is None:
            self.sampling_backend = (
                "flashinfer" if is_flashinfer_available() else "pytorch"
            )

        if self.attention_backend == "torch_native":
            logger.warning(
                "Cuda graph is disabled because of using torch native attention backend"
            )
            self.disable_cuda_graph = True

        # Choose grammar backend
        if self.grammar_backend is None:
            self.grammar_backend = "xgrammar"

        # Expert parallelism
        if self.enable_ep_moe:
            self.ep_size = self.tp_size
            logger.info(
                f"EP MoE is enabled. The expert parallel size is adjusted to be the same as the tensor parallel size[{self.tp_size}]."
            )

        # Data parallelism attention
        if self.enable_dp_attention:
            self.schedule_conservativeness = self.schedule_conservativeness * 0.3
            assert (
                self.dp_size > 1
            ), "Please set a dp-size > 1. You can use 1 < dp-size <= tp-size "
            assert self.tp_size % self.dp_size == 0
            self.chunked_prefill_size = self.chunked_prefill_size // self.dp_size
            logger.warning(
                f"DP attention is enabled. The chunked prefill size is adjusted to {self.chunked_prefill_size} to avoid MoE kernel issues. "
            )

        self.enable_sp_layernorm = False
        # DeepEP MoE
        if self.enable_deepep_moe:
            if self.deepep_mode == "auto":
                assert (
                    not self.enable_dp_attention
                ), "DeepEP MoE `auto` mode is not supported with DP Attention."
            self.ep_size = self.tp_size
            self.enable_sp_layernorm = (
                self.dp_size < self.tp_size if self.enable_dp_attention else True
            )
            logger.info(
                f"DeepEP MoE is enabled. The expert parallel size is adjusted to be the same as the tensor parallel size[{self.tp_size}]."
            )

        # Speculative Decoding
        if self.speculative_algorithm == "NEXTN":
            # NEXTN shares the same implementation of EAGLE
            self.speculative_algorithm = "EAGLE"

        if (
            self.speculative_algorithm == "EAGLE"
            or self.speculative_algorithm == "EAGLE3"
        ):
            if self.max_running_requests is None:
                self.max_running_requests = 48
            self.disable_overlap_schedule = True
            logger.info(
                "Overlap scheduler is disabled because of using "
                "eagle speculative decoding."
            )

            # Auto choose parameters
            if self.speculative_num_steps is None:
                assert (
                    self.speculative_eagle_topk is None
                    and self.speculative_num_draft_tokens is None
                )
                (
                    self.speculative_num_steps,
                    self.speculative_eagle_topk,
                    self.speculative_num_draft_tokens,
                ) = auto_choose_speculative_params(self)

            if self.page_size > 1 and self.speculative_eagle_topk > 1:
                self.speculative_eagle_topk = 1
                logger.info("speculative_eagle_topk is changed to 1 when page_size > 1")

            # The token generated from the verify step is counted.
            # If speculative_num_steps >= speculative_num_draft_tokens, the additional tokens will definitely be discarded.
            # assert self.speculative_num_steps < self.speculative_num_draft_tokens

        if self.speculative_algorithm == "LOOKAHEAD":
            self.disable_overlap_schedule = True
            self.chunked_prefill_size = -1
            self.disable_mla = True
            self.enable_double_sparsity = False
            assert self.attention_backend == "flashinfer", "Lookahead speculative decoding only support flashinfer for now."
            logger.info(
                "The mla, chunked_prefill, overlap scheduler and double_sparsity are disabled because of lookahead speculative decoding."
            )

        # GGUF
        if (
            self.load_format == "auto" or self.load_format == "gguf"
        ) and check_gguf_file(self.model_path):
            self.quantization = self.load_format = "gguf"

        if is_remote_url(self.model_path):
            self.load_format = "remote"

        # AMD-specific Triton attention KV splits default number
        if is_hip():
            self.triton_attention_num_kv_splits = 16

        # PD disaggregation
        if self.disaggregation_mode == "prefill":
            self.disable_cuda_graph = True
            logger.warning("KV cache is forced as chunk cache for decode server")
            self.disable_overlap_schedule = True
            logger.warning("Overlap scheduler is disabled for prefill server")
        elif self.disaggregation_mode == "decode":
            self.disable_radix_cache = True
            logger.warning("Cuda graph is disabled for prefill server")
            self.disable_overlap_schedule = True
            logger.warning("Overlap scheduler is disabled for decode server")

        os.environ["SGLANG_ENABLE_TORCH_COMPILE"] = (
            "1" if self.enable_torch_compile else "0"
        )

    @staticmethod
    def add_cli_args(parser: argparse.ArgumentParser):
        # Model and port args
        parser.add_argument(
            "--model-path",
            type=str,
            help="The path of the model weights. This can be a local folder or a Hugging Face repo ID.",
            required=True,
        )
        parser.add_argument(
            "--tokenizer-path",
            type=str,
            default=ServerArgs.tokenizer_path,
            help="The path of the tokenizer.",
        )
        parser.add_argument(
            "--host", type=str, default=ServerArgs.host, help="The host of the server."
        )
        parser.add_argument(
            "--port", type=int, default=ServerArgs.port, help="The port of the server."
        )
        parser.add_argument(
            "--tokenizer-mode",
            type=str,
            default=ServerArgs.tokenizer_mode,
            choices=["auto", "slow"],
            help="Tokenizer mode. 'auto' will use the fast "
            "tokenizer if available, and 'slow' will "
            "always use the slow tokenizer.",
        )
        parser.add_argument(
            "--skip-tokenizer-init",
            action="store_true",
            help="If set, skip init tokenizer and pass input_ids in generate request",
        )
        parser.add_argument(
            "--load-format",
            type=str,
            default=ServerArgs.load_format,
            choices=[
                "auto",
                "pt",
                "safetensors",
                "npcache",
                "dummy",
                "sharded_state",
                "gguf",
                "bitsandbytes",
                "layered",
                "remote",
            ],
            help="The format of the model weights to load. "
            '"auto" will try to load the weights in the safetensors format '
            "and fall back to the pytorch bin format if safetensors format "
            "is not available. "
            '"pt" will load the weights in the pytorch bin format. '
            '"safetensors" will load the weights in the safetensors format. '
            '"npcache" will load the weights in pytorch format and store '
            "a numpy cache to speed up the loading. "
            '"dummy" will initialize the weights with random values, '
            "which is mainly for profiling."
            '"gguf" will load the weights in the gguf format. '
            '"bitsandbytes" will load the weights using bitsandbytes '
            "quantization."
            '"layered" loads weights layer by layer so that one can quantize a '
            "layer before loading another to make the peak memory envelope "
            "smaller.",
        )
        parser.add_argument(
            "--trust-remote-code",
            action="store_true",
            help="Whether or not to allow for custom models defined on the Hub in their own modeling files.",
        )
        parser.add_argument(
            "--dtype",
            type=str,
            default=ServerArgs.dtype,
            choices=["auto", "half", "float16", "bfloat16", "float", "float32"],
            help="Data type for model weights and activations.\n\n"
            '* "auto" will use FP16 precision for FP32 and FP16 models, and '
            "BF16 precision for BF16 models.\n"
            '* "half" for FP16. Recommended for AWQ quantization.\n'
            '* "float16" is the same as "half".\n'
            '* "bfloat16" for a balance between precision and range.\n'
            '* "float" is shorthand for FP32 precision.\n'
            '* "float32" for FP32 precision.',
        )
        parser.add_argument(
            "--kv-cache-dtype",
            type=str,
            default=ServerArgs.kv_cache_dtype,
            choices=["auto", "fp8_e5m2", "fp8_e4m3"],
            help='Data type for kv cache storage. "auto" will use model data type. "fp8_e5m2" and "fp8_e4m3" is supported for CUDA 11.8+.',
        )
        parser.add_argument(
            "--quantization",
            type=str,
            default=ServerArgs.quantization,
            choices=[
                "awq",
                "fp8",
                "gptq",
                "marlin",
                "gptq_marlin",
                "awq_marlin",
                "bitsandbytes",
                "gguf",
                "modelopt",
                "modelopt_fp4",
                "w8a8_int8",
                "w8a8_fp8",
                "moe_wna16",
            ],
            help="The quantization method.",
        )
        parser.add_argument(
            "--quantization-param-path",
            type=nullable_str,
            default=None,
            help="Path to the JSON file containing the KV cache "
            "scaling factors. This should generally be supplied, when "
            "KV cache dtype is FP8. Otherwise, KV cache scaling factors "
            "default to 1.0, which may cause accuracy issues. ",
        )
        parser.add_argument(
            "--context-length",
            type=int,
            default=ServerArgs.context_length,
            help="The model's maximum context length. Defaults to None (will use the value from the model's config.json instead).",
        )
        parser.add_argument(
            "--device",
            type=str,
            default=ServerArgs.device,
            help="The device to use ('cuda', 'xpu', 'hpu', 'cpu'). Defaults to auto-detection if not specified.",
        )
        parser.add_argument(
            "--served-model-name",
            type=str,
            default=ServerArgs.served_model_name,
            help="Override the model name returned by the v1/models endpoint in OpenAI API server.",
        )
        parser.add_argument(
            "--chat-template",
            type=str,
            default=ServerArgs.chat_template,
            help="The buliltin chat template name or the path of the chat template file. This is only used for OpenAI-compatible API server.",
        )
        parser.add_argument(
            "--completion-template",
            type=str,
            default=ServerArgs.completion_template,
            help="The buliltin completion template name or the path of the completion template file. This is only used for OpenAI-compatible API server. only for code completion currently.",
        )
        parser.add_argument(
            "--is-embedding",
            action="store_true",
            help="Whether to use a CausalLM as an embedding model.",
        )
        parser.add_argument(
            "--revision",
            type=str,
            default=None,
            help="The specific model version to use. It can be a branch "
            "name, a tag name, or a commit id. If unspecified, will use "
            "the default version.",
        )
        # Memory and scheduling
        parser.add_argument(
            "--mem-fraction-static",
            type=float,
            default=ServerArgs.mem_fraction_static,
            help="The fraction of the memory used for static allocation (model weights and KV cache memory pool). Use a smaller value if you see out-of-memory errors.",
        )
        parser.add_argument(
            "--max-running-requests",
            type=int,
            default=ServerArgs.max_running_requests,
            help="The maximum number of running requests.",
        )
        parser.add_argument(
            "--max-total-tokens",
            type=int,
            default=ServerArgs.max_total_tokens,
            help="The maximum number of tokens in the memory pool. If not specified, it will be automatically calculated based on the memory usage fraction. "
            "This option is typically used for development and debugging purposes.",
        )
        parser.add_argument(
            "--chunked-prefill-size",
            type=int,
            default=ServerArgs.chunked_prefill_size,
            help="The maximum number of tokens in a chunk for the chunked prefill. Setting this to -1 means disabling chunked prefill.",
        )
        parser.add_argument(
            "--max-prefill-tokens",
            type=int,
            default=ServerArgs.max_prefill_tokens,
            help="The maximum number of tokens in a prefill batch. The real bound will be the maximum of this value and the model's maximum context length.",
        )
        parser.add_argument(
            "--schedule-policy",
            type=str,
            default=ServerArgs.schedule_policy,
            choices=["lpm", "random", "fcfs", "dfs-weight"],
            help="The scheduling policy of the requests.",
        )
        parser.add_argument(
            "--schedule-conservativeness",
            type=float,
            default=ServerArgs.schedule_conservativeness,
            help="How conservative the schedule policy is. A larger value means more conservative scheduling. Use a larger value if you see requests being retracted frequently.",
        )
        parser.add_argument(
            "--cpu-offload-gb",
            type=int,
            default=ServerArgs.cpu_offload_gb,
            help="How many GBs of RAM to reserve for CPU offloading.",
        )
        parser.add_argument(
            "--page-size",
            type=int,
            default=ServerArgs.page_size,
            help="The number of tokens in a page.",
        )

        # Other runtime options
        parser.add_argument(
            "--tensor-parallel-size",
            "--tp-size",
            type=int,
            default=ServerArgs.tp_size,
            help="The tensor parallelism size.",
        )
        parser.add_argument(
            "--stream-interval",
            type=int,
            default=ServerArgs.stream_interval,
            help="The interval (or buffer size) for streaming in terms of the token length. A smaller value makes streaming smoother, while a larger value makes the throughput higher",
        )
        parser.add_argument(
            "--stream-output",
            action="store_true",
            help="Whether to output as a sequence of disjoint segments.",
        )
        parser.add_argument(
            "--random-seed",
            type=int,
            default=ServerArgs.random_seed,
            help="The random seed.",
        )
        parser.add_argument(
            "--constrained-json-whitespace-pattern",
            type=str,
            default=ServerArgs.constrained_json_whitespace_pattern,
            help=r"Regex pattern for syntactic whitespaces allowed in JSON constrained output. For example, to allow the model generate consecutive whitespaces, set the pattern to [\n\t ]*",
        )
        parser.add_argument(
            "--watchdog-timeout",
            type=float,
            default=ServerArgs.watchdog_timeout,
            help="Set watchdog timeout in seconds. If a forward batch takes longer than this, the server will crash to prevent hanging.",
        )
        parser.add_argument(
            "--dist-timeout",
            type=int,
            default=ServerArgs.dist_timeout,
            help="Set timeout for torch.distributed initialization.",
        )
        parser.add_argument(
            "--download-dir",
            type=str,
            default=ServerArgs.download_dir,
            help="Model download directory for huggingface.",
        )
        parser.add_argument(
            "--base-gpu-id",
            type=int,
            default=ServerArgs.base_gpu_id,
            help="The base GPU ID to start allocating GPUs from. Useful when running multiple instances on the same machine.",
        )
        parser.add_argument(
            "--gpu-id-step",
            type=int,
            default=ServerArgs.gpu_id_step,
            help="The delta between consecutive GPU IDs that are used. For example, setting it to 2 will use GPU 0,2,4,...",
        )

        # Logging
        parser.add_argument(
            "--log-level",
            type=str,
            default=ServerArgs.log_level,
            help="The logging level of all loggers.",
        )
        parser.add_argument(
            "--log-level-http",
            type=str,
            default=ServerArgs.log_level_http,
            help="The logging level of HTTP server. If not set, reuse --log-level by default.",
        )
        parser.add_argument(
            "--log-requests",
            action="store_true",
            help="Log metadata, inputs, outputs of all requests. The verbosity is decided by --log-requests-level",
        )
        parser.add_argument(
            "--log-requests-level",
            type=int,
            default=0,
            help="0: Log metadata. 1. Log metadata and partial input/output. 2. Log every input/output.",
            choices=[0, 1, 2],
        )
        parser.add_argument(
            "--show-time-cost",
            action="store_true",
            help="Show time cost of custom marks.",
        )
        parser.add_argument(
            "--enable-metrics",
            action="store_true",
            help="Enable log prometheus metrics.",
        )
        parser.add_argument(
            "--decode-log-interval",
            type=int,
            default=ServerArgs.decode_log_interval,
            help="The log interval of decode batch.",
        )

        # API related
        parser.add_argument(
            "--api-key",
            type=str,
            default=ServerArgs.api_key,
            help="Set API key of the server. It is also used in the OpenAI API compatible server.",
        )
        parser.add_argument(
            "--file-storage-path",
            type=str,
            default=ServerArgs.file_storage_path,
            help="The path of the file storage in backend.",
        )
        parser.add_argument(
            "--enable-cache-report",
            action="store_true",
            help="Return number of cached tokens in usage.prompt_tokens_details for each openai request.",
        )
        parser.add_argument(
            "--reasoning-parser",
            type=str,
            choices=list(ReasoningParser.DetectorMap.keys()),
            default=ServerArgs.reasoning_parser,
            help=f"Specify the parser for reasoning models, supported parsers are: {list(ReasoningParser.DetectorMap.keys())}.",
        )

        # Data parallelism
        parser.add_argument(
            "--data-parallel-size",
            "--dp-size",
            type=int,
            default=ServerArgs.dp_size,
            help="The data parallelism size.",
        )
        parser.add_argument(
            "--load-balance-method",
            type=str,
            default=ServerArgs.load_balance_method,
            help="The load balancing strategy for data parallelism.",
            choices=[
                "round_robin",
                "shortest_queue",
            ],
        )

        # Expert parallelism
        parser.add_argument(
            "--expert-parallel-size",
            "--ep-size",
            type=int,
            default=ServerArgs.ep_size,
            help="The expert parallelism size.",
        )

        # Multi-node distributed serving
        parser.add_argument(
            "--dist-init-addr",
            "--nccl-init-addr",  # For backward compatbility. This will be removed in the future.
            type=str,
            help="The host address for initializing distributed backend (e.g., `192.168.0.2:25000`).",
        )
        parser.add_argument(
            "--nnodes", type=int, default=ServerArgs.nnodes, help="The number of nodes."
        )
        parser.add_argument(
            "--node-rank", type=int, default=ServerArgs.node_rank, help="The node rank."
        )

        # Model override args
        parser.add_argument(
            "--json-model-override-args",
            type=str,
            help="A dictionary in JSON string format used to override default model configurations.",
            default=ServerArgs.json_model_override_args,
        )

        # LoRA
        parser.add_argument(
            "--lora-paths",
            type=str,
            nargs="*",
            default=None,
            action=LoRAPathAction,
            help="The list of LoRA adapters. You can provide a list of either path in str or renamed path in the format {name}={path}.",
        )
        parser.add_argument(
            "--max-loras-per-batch",
            type=int,
            default=8,
            help="Maximum number of adapters for a running batch, include base-only request.",
        )
        parser.add_argument(
            "--lora-backend",
            type=str,
            default="triton",
            help="Choose the kernel backend for multi-LoRA serving.",
        )

        # Kernel backend
        parser.add_argument(
            "--attention-backend",
            type=str,
            choices=["flashinfer", "triton", "torch_native", "fa3"],
            default=ServerArgs.attention_backend,
            help="Choose the kernels for attention layers.",
        )
        parser.add_argument(
            "--sampling-backend",
            type=str,
            choices=["flashinfer", "pytorch"],
            default=ServerArgs.sampling_backend,
            help="Choose the kernels for sampling layers.",
        )
        parser.add_argument(
            "--grammar-backend",
            type=str,
            choices=["xgrammar", "outlines", "llguidance", "none"],
            default=ServerArgs.grammar_backend,
            help="Choose the backend for grammar-guided decoding.",
        )
        parser.add_argument(
            "--enable-flashinfer-mla",
            action="store_true",
            help="Enable FlashInfer MLA optimization. This argument will be deprecated soon! Please use '--attention-backend flashinfer' instead for switching on flashfiner mla!",
        )
        parser.add_argument(
            "--enable-flashmla",
            action="store_true",
            help="Enable FlashMLA decode optimization",
        )
        parser.add_argument(
            "--flashinfer-mla-disable-ragged",
            action="store_true",
            help="Not using ragged prefill wrapper when running flashinfer mla",
        )

        # Speculative decoding
        parser.add_argument(
            "--speculative-algorithm",
            type=str,
            choices=["EAGLE", "EAGLE3", "NEXTN", "LOOKAHEAD"],
            help="Speculative algorithm.",
        )
        parser.add_argument(
            "--speculative-draft-model-path",
            type=str,
            help="The path of the draft model weights. This can be a local folder or a Hugging Face repo ID.",
        )
        parser.add_argument(
            "--speculative-num-steps",
            type=int,
            help="The number of steps sampled from draft model in Speculative Decoding.",
            default=ServerArgs.speculative_num_steps,
        )
        parser.add_argument(
            "--speculative-eagle-topk",
            type=int,
            help="The number of tokens sampled from the draft model in eagle2 each step.",
            default=ServerArgs.speculative_eagle_topk,
        )
        parser.add_argument(
            "--speculative-num-draft-tokens",
            type=int,
            help="The number of tokens sampled from the draft model in Speculative Decoding.",
            default=ServerArgs.speculative_num_draft_tokens,
        )
        parser.add_argument(
            "--speculative-accept-threshold-single",
            type=float,
            help="Accept a draft token if its probability in the target model is greater than this threshold.",
            default=ServerArgs.speculative_accept_threshold_single,
        )
        parser.add_argument(
            "--speculative-accept-threshold-acc",
            type=float,
            help="The accept probability of a draft token is raised from its target probability p to min(1, p / threshold_acc).",
            default=ServerArgs.speculative_accept_threshold_acc,
        )
        parser.add_argument(
            "--speculative-token-map",
            type=str,
            help="The path of the draft model's small vocab table.",
            default=ServerArgs.speculative_token_map,
        )
        parser.add_argument(
<<<<<<< HEAD
            "--speculative-lookahead-path",
            type=str,
            help="The path of the lookahead. If provided, the lookahead will be inited from this path. You can `lookahead_cache.save_mem('lookahrad.pkl')` to save the lookahead for later use.",
            required=False,
        )
        parser.add_argument(
            "--speculative-lookahead-one-branch",
            action="store_true",
            help="Whether to use one branch in Lookahead Speculative Decoding.",
=======
            "--speculative-eagle-mab-algorithm",
            type=str,
            default="EG",
            choices=list(MABGroupManager.ALGORITHM_FACTORIES.keys()),
            help="The algorithm for multi-armed bandit in EAGLE speculative decoding.",
        )
        parser.add_argument(
            "--speculative-eagle-mab-configs",
            type=lambda s: MABConfig.validate_configs(s) if s else None,
            default=None,
            help=(
                "Comma-separated list of MAB configurations in format '<speculative_num_steps>_<topk>_<draft_tokens>'. "
                "Example: '1_1_1,2_2_4,3_4_8' means three configurations with different "
                "combinations of steps, topk, and draft tokens."
            ),
        )
        parser.add_argument(
            "--speculative-mab-window-size",
            type=int,
            default=300,
            help="Window size for multi-armed bandit algorithm",
>>>>>>> 9987e71c
        )

        # Double Sparsity
        parser.add_argument(
            "--enable-double-sparsity",
            action="store_true",
            help="Enable double sparsity attention",
        )
        parser.add_argument(
            "--ds-channel-config-path",
            type=str,
            default=ServerArgs.ds_channel_config_path,
            help="The path of the double sparsity channel config",
        )
        parser.add_argument(
            "--ds-heavy-channel-num",
            type=int,
            default=ServerArgs.ds_heavy_channel_num,
            help="The number of heavy channels in double sparsity attention",
        )
        parser.add_argument(
            "--ds-heavy-token-num",
            type=int,
            default=ServerArgs.ds_heavy_token_num,
            help="The number of heavy tokens in double sparsity attention",
        )
        parser.add_argument(
            "--ds-heavy-channel-type",
            type=str,
            default=ServerArgs.ds_heavy_channel_type,
            help="The type of heavy channels in double sparsity attention",
        )
        parser.add_argument(
            "--ds-sparse-decode-threshold",
            type=int,
            default=ServerArgs.ds_sparse_decode_threshold,
            help="The type of heavy channels in double sparsity attention",
        )

        # Optimization/debug options
        parser.add_argument(
            "--disable-radix-cache",
            action="store_true",
            help="Disable RadixAttention for prefix caching.",
        )
        parser.add_argument(
            "--disable-cuda-graph",
            action="store_true",
            help="Disable cuda graph.",
        )
        parser.add_argument(
            "--disable-cuda-graph-padding",
            action="store_true",
            help="Disable cuda graph when padding is needed. Still uses cuda graph when padding is not needed.",
        )
        parser.add_argument(
            "--enable-nccl-nvls",
            action="store_true",
            help="Enable NCCL NVLS for prefill heavy requests when available.",
        )
        parser.add_argument(
            "--disable-outlines-disk-cache",
            action="store_true",
            help="Disable disk cache of outlines to avoid possible crashes related to file system or high concurrency.",
        )
        parser.add_argument(
            "--disable-custom-all-reduce",
            action="store_true",
            help="Disable the custom all-reduce kernel and fall back to NCCL.",
        )
        parser.add_argument(
            "--disable-mla",
            action="store_true",
            help="Disable Multi-head Latent Attention (MLA) for DeepSeek V2/V3/R1 series models.",
        )
        parser.add_argument(
            "--disable-overlap-schedule",
            action="store_true",
            help="Disable the overlap scheduler, which overlaps the CPU scheduler with GPU model worker.",
        )
        parser.add_argument(
            "--enable-mixed-chunk",
            action="store_true",
            help="Enabling mixing prefill and decode in a batch when using chunked prefill.",
        )
        parser.add_argument(
            "--enable-dp-attention",
            action="store_true",
            help="Enabling data parallelism for attention and tensor parallelism for FFN. The dp size should be equal to the tp size. Currently only DeepSeek-V2 is supported.",
        )
        parser.add_argument(
            "--enable-ep-moe",
            action="store_true",
            help="Enabling expert parallelism for moe. The ep size is equal to the tp size.",
        )
        parser.add_argument(
            "--enable-torch-compile",
            action="store_true",
            help="Optimize the model with torch.compile. Experimental feature.",
        )
        parser.add_argument(
            "--torch-compile-max-bs",
            type=int,
            default=ServerArgs.torch_compile_max_bs,
            help="Set the maximum batch size when using torch compile.",
        )
        parser.add_argument(
            "--cuda-graph-max-bs",
            type=int,
            default=ServerArgs.cuda_graph_max_bs,
            help="Set the maximum batch size for cuda graph.",
        )
        parser.add_argument(
            "--cuda-graph-bs",
            type=int,
            nargs="+",
            help="Set the list of batch sizes for cuda graph.",
        )
        parser.add_argument(
            "--torchao-config",
            type=str,
            default=ServerArgs.torchao_config,
            help="Optimize the model with torchao. Experimental feature. Current choices are: int8dq, int8wo, int4wo-<group_size>, fp8wo, fp8dq-per_tensor, fp8dq-per_row",
        )
        parser.add_argument(
            "--enable-nan-detection",
            action="store_true",
            help="Enable the NaN detection for debugging purposes.",
        )
        parser.add_argument(
            "--enable-p2p-check",
            action="store_true",
            help="Enable P2P check for GPU access, otherwise the p2p access is allowed by default.",
        )
        parser.add_argument(
            "--triton-attention-reduce-in-fp32",
            action="store_true",
            help="Cast the intermidiate attention results to fp32 to avoid possible crashes related to fp16."
            "This only affects Triton attention kernels.",
        )
        parser.add_argument(
            "--triton-attention-num-kv-splits",
            type=int,
            default=ServerArgs.triton_attention_num_kv_splits,
            help="The number of KV splits in flash decoding Triton kernel. Larger value is better in longer context scenarios. The default value is 8.",
        )
        parser.add_argument(
            "--num-continuous-decode-steps",
            type=int,
            default=ServerArgs.num_continuous_decode_steps,
            help="Run multiple continuous decoding steps to reduce scheduling overhead. "
            "This can potentially increase throughput but may also increase time-to-first-token latency. "
            "The default value is 1, meaning only run one decoding step at a time.",
        )
        parser.add_argument(
            "--delete-ckpt-after-loading",
            action="store_true",
            help="Delete the model checkpoint after loading the model.",
        )
        parser.add_argument(
            "--enable-memory-saver",
            action="store_true",
            help="Allow saving memory using release_memory_occupation and resume_memory_occupation",
        )
        parser.add_argument(
            "--allow-auto-truncate",
            action="store_true",
            help="Allow automatically truncating requests that exceed the maximum input length instead of returning an error.",
        )
        parser.add_argument(
            "--enable-custom-logit-processor",
            action="store_true",
            help="Enable users to pass custom logit processors to the server (disabled by default for security)",
        )
        parser.add_argument(
            "--tool-call-parser",
            type=str,
            choices=["qwen25", "mistral", "llama3"],
            default=ServerArgs.tool_call_parser,
            help="Specify the parser for handling tool-call interactions. Options include: 'qwen25', 'mistral', and 'llama3'.",
        )
        parser.add_argument(
            "--enable-hierarchical-cache",
            action="store_true",
            help="Enable hierarchical cache",
        )
        parser.add_argument(
            "--hicache-ratio",
            type=float,
            required=False,
            default=ServerArgs.hicache_ratio,
            help="The ratio of the size of host KV cache memory pool to the size of device pool.",
        )
        parser.add_argument(
            "--enable-deepep-moe",
            action="store_true",
            help="Enabling DeepEP MoE implementation for EP MoE.",
        )
        parser.add_argument(
            "--deepep-mode",
            type=str,
            choices=["normal", "low_latency", "auto"],
            default="auto",
            help="Select the mode when enable DeepEP MoE, could be `normal`, `low_latency` or `auto`. Default is `auto`, which means `low_latency` for decode batch and `normal` for prefill batch.",
        )

        parser.add_argument(
            "--n-share-experts-fusion",
            type=int,
            default=0,
            help="The number of shared_experts need to be replica to fuse with normal experts in deepseek v3/r1 "
            "we use tp_size by default.",
        )
        parser.add_argument(
            "--disable-shared-experts-fusion",
            action="store_true",
            help="Disable shared experts fusion by setting n_share_experts_fusion to 0.",
        )

        # Server warmups
        parser.add_argument(
            "--warmups",
            type=str,
            required=False,
            help="Specify custom warmup functions (csv) to run before server starts eg. --warmups=warmup_name1,warmup_name2 "
            "will run the functions `warmup_name1` and `warmup_name2` specified in warmup.py before the server starts listening for requests",
        )

        # Debug tensor dumps
        parser.add_argument(
            "--debug-tensor-dump-output-folder",
            type=str,
            default=ServerArgs.debug_tensor_dump_output_folder,
            help="The output folder for dumping tensors.",
        )
        parser.add_argument(
            "--debug-tensor-dump-input-file",
            type=str,
            default=ServerArgs.debug_tensor_dump_input_file,
            help="The input filename for dumping tensors",
        )
        parser.add_argument(
            "--debug-tensor-dump-inject",
            type=str,
            default=ServerArgs.debug_tensor_dump_inject,
            help="Inject the outputs from jax as the input of every layer.",
        )

        # Disaggregation
        parser.add_argument(
            "--disaggregation-mode",
            type=str,
            default="null",
            choices=["null", "prefill", "decode"],
            help='Only used for PD disaggregation. "prefill" for prefill-only server, and "decode" for decode-only server. If not specified, it is not PD disaggregated',
        )
        parser.add_argument(
            "--disaggregation-bootstrap-port",
            type=int,
            default=ServerArgs.disaggregation_bootstrap_port,
            help="Bootstrap server port on the prefill server. Default is 8998.",
        )

    @classmethod
    def from_cli_args(cls, args: argparse.Namespace):
        args.tp_size = args.tensor_parallel_size
        args.dp_size = args.data_parallel_size
        args.ep_size = args.expert_parallel_size
        attrs = [attr.name for attr in dataclasses.fields(cls)]
        return cls(**{attr: getattr(args, attr) for attr in attrs})

    def url(self):
        if is_valid_ipv6_address(self.host):
            return f"http://[{self.host}]:{self.port}"
        else:
            return f"http://{self.host}:{self.port}"

    def check_server_args(self):
        assert (
            self.tp_size % self.nnodes == 0
        ), "tp_size must be divisible by number of nodes"
        assert not (
            self.dp_size > 1 and self.nnodes != 1 and not self.enable_dp_attention
        ), "multi-node data parallel is not supported unless dp attention!"
        assert (
            self.max_loras_per_batch > 0
            # FIXME
            and (self.lora_paths is None or self.disable_cuda_graph)
            and (self.lora_paths is None or self.disable_radix_cache)
        ), "compatibility of lora and cuda graph and radix attention is in progress"
        assert self.base_gpu_id >= 0, "base_gpu_id must be non-negative"
        assert self.gpu_id_step >= 1, "gpu_id_step must be positive"

        if isinstance(self.lora_paths, list):
            lora_paths = self.lora_paths
            self.lora_paths = {}
            for lora_path in lora_paths:
                if "=" in lora_path:
                    name, path = lora_path.split("=", 1)
                    self.lora_paths[name] = path
                else:
                    self.lora_paths[lora_path] = lora_path


def prepare_server_args(argv: List[str]) -> ServerArgs:
    """
    Prepare the server arguments from the command line arguments.

    Args:
        args: The command line arguments. Typically, it should be `sys.argv[1:]`
            to ensure compatibility with `parse_args` when no arguments are passed.

    Returns:
        The server arguments.
    """
    parser = argparse.ArgumentParser()
    ServerArgs.add_cli_args(parser)
    raw_args = parser.parse_args(argv)
    server_args = ServerArgs.from_cli_args(raw_args)
    return server_args


ZMQ_TCP_PORT_DELTA = 233


@dataclasses.dataclass
class PortArgs:
    # The ipc filename for tokenizer to receive inputs from detokenizer (zmq)
    tokenizer_ipc_name: str
    # The ipc filename for scheduler (rank 0) to receive inputs from tokenizer (zmq)
    scheduler_input_ipc_name: str
    # The ipc filename for detokenizer to receive inputs from scheduler (zmq)
    detokenizer_ipc_name: str

    # The port for nccl initialization (torch.dist)
    nccl_port: int

    # The ipc filename for rpc call between Engine and Scheduler
    rpc_ipc_name: str

    @staticmethod
    def init_new(server_args, dp_rank: Optional[int] = None) -> "PortArgs":
        port = server_args.port + random.randint(100, 1000)
        while True:
            if is_port_available(port):
                break
            if port < 60000:
                port += 42
            else:
                port -= 43

        if not server_args.enable_dp_attention:
            # Normal case, use IPC within a single node
            return PortArgs(
                tokenizer_ipc_name=f"ipc://{tempfile.NamedTemporaryFile(delete=False).name}",
                scheduler_input_ipc_name=f"ipc://{tempfile.NamedTemporaryFile(delete=False).name}",
                detokenizer_ipc_name=f"ipc://{tempfile.NamedTemporaryFile(delete=False).name}",
                nccl_port=port,
                rpc_ipc_name=f"ipc://{tempfile.NamedTemporaryFile(delete=False).name}",
            )
        else:
            # DP attention. Use TCP + port to handle both single-node and multi-node.
            if server_args.nnodes == 1 and server_args.dist_init_addr is None:
                dist_init_addr = ("127.0.0.1", server_args.port + ZMQ_TCP_PORT_DELTA)
            elif server_args.dist_init_addr.startswith("["):  # ipv6 address
                port_num, host = configure_ipv6(server_args.dist_init_addr)
                dist_init_addr = (host, str(port_num))
            else:
                dist_init_addr = server_args.dist_init_addr.split(":")

            assert (
                len(dist_init_addr) == 2
            ), "please provide --dist-init-addr as host:port of head node"

            dist_init_host, dist_init_port = dist_init_addr
            port_base = int(dist_init_port) + 1
            if dp_rank is None:
                scheduler_input_port = (
                    port_base + 3
                )  # TokenizerManager to DataParallelController
            else:
                scheduler_input_port = port_base + 3 + 1 + dp_rank

            return PortArgs(
                tokenizer_ipc_name=f"tcp://{dist_init_host}:{port_base}",
                scheduler_input_ipc_name=f"tcp://{dist_init_host}:{scheduler_input_port}",
                detokenizer_ipc_name=f"tcp://{dist_init_host}:{port_base + 1}",
                nccl_port=port,
                rpc_ipc_name=f"tcp://{dist_init_host}:{port_base + 2}",
            )


class LoRAPathAction(argparse.Action):
    def __call__(self, parser, namespace, values, option_string=None):
        setattr(namespace, self.dest, {})
        for lora_path in values:
            if "=" in lora_path:
                name, path = lora_path.split("=", 1)
                getattr(namespace, self.dest)[name] = path
            else:
                getattr(namespace, self.dest)[lora_path] = lora_path


class DeprecatedAction(argparse.Action):
    def __init__(self, option_strings, dest, nargs=0, **kwargs):
        super(DeprecatedAction, self).__init__(
            option_strings, dest, nargs=nargs, **kwargs
        )

    def __call__(self, parser, namespace, values, option_string=None):
        raise ValueError(self.help)


def auto_choose_speculative_params(self: ServerArgs):
    """
    Automatically choose the parameters for speculative decoding.

    You can tune them on your own models and prompts with scripts/playground/bench_speculative.py
    """
    if self.decrypted_config_file:
        config_path = self.decrypted_config_file
    else:
        config_path = os.path.join(self.model_path, "config.json")
    if not os.path.exists(config_path):
        raise ValueError(f"{config_path} is not found.")

    config = json.load(open(config_path))

    arch = config.get("architectures", ["Unknown"])[0]

    if arch in ["LlamaForCausalLM"]:
        # The default value for llama
        return (5, 4, 8)
    elif arch in ["DeepseekV3ForCausalLM", "DeepseekV2ForCausalLM"]:
        # The default value for deepseek
        return (5, 4, 8)
    elif arch in ["Grok1ForCausalLM", "Grok1VForCausalLM"]:
        return (5, 4, 8)
    else:
        # The default value for all other models
        return (5, 4, 8)<|MERGE_RESOLUTION|>--- conflicted
+++ resolved
@@ -140,14 +140,11 @@
     speculative_accept_threshold_single: float = 1.0
     speculative_accept_threshold_acc: float = 1.0
     speculative_token_map: Optional[str] = None
-<<<<<<< HEAD
     speculative_lookahead_path: Optional[str] = None
     speculative_lookahead_one_branch: bool = False
-=======
     speculative_eagle_mab_algorithm: Optional[str] = "EG"
     speculative_eagle_mab_configs: Optional[List[str]] = None
     speculative_mab_window_size: int = 300
->>>>>>> 9987e71c
 
     # Double Sparsity
     enable_double_sparsity: bool = False
@@ -920,7 +917,6 @@
             default=ServerArgs.speculative_token_map,
         )
         parser.add_argument(
-<<<<<<< HEAD
             "--speculative-lookahead-path",
             type=str,
             help="The path of the lookahead. If provided, the lookahead will be inited from this path. You can `lookahead_cache.save_mem('lookahrad.pkl')` to save the lookahead for later use.",
@@ -930,7 +926,8 @@
             "--speculative-lookahead-one-branch",
             action="store_true",
             help="Whether to use one branch in Lookahead Speculative Decoding.",
-=======
+        )
+        parser.add_argument(
             "--speculative-eagle-mab-algorithm",
             type=str,
             default="EG",
@@ -952,7 +949,6 @@
             type=int,
             default=300,
             help="Window size for multi-armed bandit algorithm",
->>>>>>> 9987e71c
         )
 
         # Double Sparsity
