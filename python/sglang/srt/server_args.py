# Copyright 2023-2024 SGLang Team
# Licensed under the Apache License, Version 2.0 (the "License");
# you may not use this file except in compliance with the License.
# You may obtain a copy of the License at
#
#     http://www.apache.org/licenses/LICENSE-2.0
#
# Unless required by applicable law or agreed to in writing, software
# distributed under the License is distributed on an "AS IS" BASIS,
# WITHOUT WARRANTIES OR CONDITIONS OF ANY KIND, either express or implied.
# See the License for the specific language governing permissions and
# limitations under the License.
# ==============================================================================
"""The arguments of the server."""

import argparse
import dataclasses
import json
import logging
import os
import random
import sys
import tempfile
from typing import List, Literal, Optional, Union

from sglang.srt.hf_transformers_utils import check_gguf_file, get_config
from sglang.srt.layers.utils import is_sm100_supported
from sglang.srt.lora.lora_registry import LoRARef
from sglang.srt.reasoning_parser import ReasoningParser
from sglang.srt.speculative.eagle_mab import MABConfig, MABGroupManager
from sglang.srt.utils import (
    LORA_TARGET_ALL_MODULES,
    SUPPORTED_LORA_TARGET_MODULES,
    configure_ipv6,
    get_device,
    get_device_memory_capacity,
    is_flashinfer_available,
    is_hip,
    is_port_available,
    is_remote_url,
    is_valid_ipv6_address,
    nullable_str,
)

logger = logging.getLogger(__name__)


@dataclasses.dataclass
class ServerArgs:
    # Model and tokenizer
    model_path: str
    tokenizer_path: Optional[str] = None
    tokenizer_mode: str = "auto"
    skip_tokenizer_init: bool = False
    load_format: str = "auto"
    model_loader_extra_config: str = "{}"
    trust_remote_code: bool = False
    context_length: Optional[int] = None
    is_embedding: bool = False
    enable_multimodal: Optional[bool] = None
    revision: Optional[str] = None
    model_impl: str = "auto"

    # HTTP server
    host: str = "127.0.0.1"
    port: int = 30000
    skip_server_warmup: bool = False
    warmups: Optional[str] = None
    nccl_port: Optional[int] = None

    # Quantization and data type
    dtype: str = "auto"
    quantization: Optional[str] = None
    quantization_param_path: Optional[str] = None
    kv_cache_dtype: str = "auto"

    # Memory and scheduling
    mem_fraction_static: Optional[float] = None
    max_running_requests: Optional[int] = None
    max_queued_requests: Optional[int] = sys.maxsize
    max_total_tokens: Optional[int] = None
    chunked_prefill_size: Optional[int] = None
    max_prefill_tokens: int = 16384
    schedule_policy: str = "fcfs"
    schedule_conservativeness: float = 1.0
    cpu_offload_gb: int = 0
    page_size: Optional[int] = None
    hybrid_kvcache_ratio: Optional[float] = None
    swa_full_tokens_ratio: float = 0.8
    disable_hybrid_swa_memory: bool = False

    # Runtime options
    device: Optional[str] = None
    tp_size: int = 1
    pp_size: int = 1
    max_micro_batch_size: Optional[int] = None
    stream_interval: int = 1
    stream_output: bool = False
    random_seed: Optional[int] = None
    constrained_json_whitespace_pattern: Optional[str] = None
    watchdog_timeout: float = 300
    dist_timeout: Optional[int] = None  # timeout for torch.distributed
    download_dir: Optional[str] = None
    base_gpu_id: int = 0
    gpu_id_step: int = 1
    sleep_on_idle: bool = False

    # Logging
    log_level: str = "info"
    log_level_http: Optional[str] = None
    log_requests: bool = False
    log_requests_level: int = 2
    crash_dump_folder: Optional[str] = None
    show_time_cost: bool = False
    enable_metrics: bool = False
    enable_metrics_for_all_schedulers: bool = False
    bucket_time_to_first_token: Optional[List[float]] = None
    bucket_inter_token_latency: Optional[List[float]] = None
    bucket_e2e_request_latency: Optional[List[float]] = None
    collect_tokens_histogram: bool = False
    decode_log_interval: int = 40
    enable_request_time_stats_logging: bool = False
    kv_events_config: Optional[str] = None

    # API related
    api_key: Optional[str] = None
    served_model_name: Optional[str] = None
    chat_template: Optional[str] = None
    completion_template: Optional[str] = None
    file_storage_path: str = "sglang_storage"
    enable_cache_report: bool = False
    reasoning_parser: Optional[str] = None
    tool_call_parser: Optional[str] = None
    tool_server: Optional[str] = None

    # Data parallelism
    dp_size: int = 1
    load_balance_method: str = "round_robin"

    # Multi-node distributed serving
    dist_init_addr: Optional[str] = None
    nnodes: int = 1
    node_rank: int = 0

    # Model override args in JSON
    json_model_override_args: str = "{}"
    preferred_sampling_params: Optional[str] = None

    # LoRA
    enable_lora: Optional[bool] = None
    max_lora_rank: Optional[int] = None
    lora_target_modules: Optional[Union[set[str], List[str]]] = None
    lora_paths: Optional[Union[dict[str, str], dict[str, LoRARef], List[str]]] = None
    max_loaded_loras: Optional[int] = None
    max_loras_per_batch: int = 8
    lora_backend: str = "triton"

    # Kernel backend
    attention_backend: Optional[str] = None
    decode_attention_backend: Optional[str] = None
    prefill_attention_backend: Optional[str] = None
    sampling_backend: Optional[str] = None
    grammar_backend: Optional[str] = None
    mm_attention_backend: Optional[str] = None

    # Speculative decoding
    speculative_algorithm: Optional[str] = None
    speculative_draft_model_path: Optional[str] = None
    speculative_num_steps: Optional[int] = None
    speculative_eagle_topk: Optional[int] = None
    speculative_num_draft_tokens: Optional[int] = None
    speculative_accept_threshold_single: float = 1.0
    speculative_accept_threshold_acc: float = 1.0
    speculative_token_map: Optional[str] = None
    speculative_lookahead_path: Optional[str] = None
    speculative_lookahead_one_branch: bool = False
    speculative_eagle_mab_algorithm: Optional[str] = "EG"
    speculative_eagle_mab_configs: Optional[List[str]] = None
    speculative_mab_window_size: int = 300

    # Expert parallelism
    ep_size: int = 1
    moe_a2a_backend: Optional[Literal["deepep"]] = None
    enable_flashinfer_cutlass_moe: bool = False
    enable_flashinfer_trtllm_moe: bool = False
    enable_flashinfer_allreduce_fusion: bool = False
    deepep_mode: Literal["auto", "normal", "low_latency"] = "auto"
    ep_num_redundant_experts: int = 0
    ep_dispatch_algorithm: Optional[Literal["static", "dynamic", "fake"]] = None
    init_expert_location: str = "trivial"
    enable_eplb: bool = False
    eplb_algorithm: str = "auto"
    eplb_rebalance_num_iterations: int = 1000
    eplb_rebalance_layers_per_chunk: Optional[int] = None
    expert_distribution_recorder_mode: Optional[
        Literal["stat", "stat_approx", "per_pass", "per_token"]
    ] = None
    expert_distribution_recorder_buffer_size: Optional[int] = None
    enable_expert_distribution_metrics: bool = False
    deepep_config: Optional[str] = None
    moe_dense_tp_size: Optional[int] = None

    # Hierarchical cache
    enable_hierarchical_cache: bool = False
    hicache_ratio: float = 2.0
    hicache_size: int = 0
    hicache_write_policy: str = "write_through_selective"
    hicache_io_backend: str = "kernel"
    hicache_mem_layout: str = "layer_first"
    hicache_storage_backend: Optional[str] = None
    hicache_storage_prefetch_policy: str = "best_effort"

    # Double Sparsity
    enable_double_sparsity: bool = False
    ds_channel_config_path: Optional[str] = None
    ds_heavy_channel_num: int = 32
    ds_heavy_token_num: int = 256
    ds_heavy_channel_type: str = "qk"
    ds_sparse_decode_threshold: int = 4096

    # Optimization/debug options
    disable_radix_cache: bool = False
    cuda_graph_max_bs: Optional[int] = None
    cuda_graph_bs: Optional[List[int]] = None
    disable_cuda_graph: bool = False
    disable_cuda_graph_padding: bool = False
    enable_profile_cuda_graph: bool = False
    enable_cudagraph_gc: bool = False
    enable_nccl_nvls: bool = False
    enable_symm_mem: bool = False
    enable_tokenizer_batch_encode: bool = False
    disable_outlines_disk_cache: bool = False
    disable_custom_all_reduce: bool = False
    enable_mscclpp: bool = False
    disable_overlap_schedule: bool = False
    enable_mixed_chunk: bool = False
    enable_dp_attention: bool = False
    enable_dp_lm_head: bool = False
    enable_two_batch_overlap: bool = False
    tbo_token_distribution_threshold: float = 0.48
    enable_torch_compile: bool = False
    torch_compile_max_bs: int = 32
    torchao_config: str = ""
    enable_nan_detection: bool = False
    enable_p2p_check: bool = False
    triton_attention_reduce_in_fp32: bool = False
    triton_attention_num_kv_splits: int = 8
    num_continuous_decode_steps: int = 1
    delete_ckpt_after_loading: bool = False
    enable_memory_saver: bool = False
    allow_auto_truncate: bool = False
    enable_custom_logit_processor: bool = False
    flashinfer_mla_disable_ragged: bool = False
    disable_shared_experts_fusion: bool = False
    disable_chunked_prefix_cache: bool = False
    disable_fast_image_processor: bool = False
    enable_return_hidden_states: bool = False
    enable_triton_kernel_moe: bool = False
    enable_flashinfer_mxfp4_moe: bool = False
    scheduler_recv_interval: int = 1

    # Debug tensor dumps
    debug_tensor_dump_output_folder: Optional[str] = None
    debug_tensor_dump_input_file: Optional[str] = None
    debug_tensor_dump_inject: bool = False
    debug_tensor_dump_prefill_only: bool = False

    # PD disaggregation: can be "null" (not disaggregated), "prefill" (prefill-only), or "decode" (decode-only)
    disaggregation_mode: str = "null"
    disaggregation_transfer_backend: str = "mooncake"
    disaggregation_bootstrap_port: int = 8998
    disaggregation_decode_tp: Optional[int] = None
    disaggregation_decode_dp: Optional[int] = None
    disaggregation_prefill_pp: Optional[int] = 1
    disaggregation_ib_device: Optional[str] = None
    num_reserved_decode_tokens: int = 512  # used for decode kv cache offload in PD
    pdlb_url: Optional[str] = None

    # For model weight update
    custom_weight_loader: Optional[List[str]] = None
    weight_loader_disable_mmap: bool = False

    # For PD-Multiplexing
    enable_pdmux: bool = False
    sm_group_num: int = 3

    # Deprecated arguments
    enable_ep_moe: bool = False
    enable_deepep_moe: bool = False

    def __post_init__(self):
        # Check deprecated arguments
        def print_deprecated_warning(message: str):
            logger.warning(f"\033[33m{message}\033[0m")

        if self.enable_ep_moe:
            self.ep_size = self.tp_size
            print_deprecated_warning(
                "NOTE: --enable-ep-moe is deprecated. Please set `--ep-size` to the same value as `--tp-size` instead."
            )
        if self.enable_deepep_moe:
            self.moe_a2a_backend = "deepep"
            print_deprecated_warning(
                "NOTE: --enable-deepep-moe is deprecated. Please set `--moe-a2a-backend` to 'deepep' instead."
            )

        # Set missing default values
        if self.tokenizer_path is None:
            self.tokenizer_path = self.model_path
        if self.served_model_name is None:
            self.served_model_name = self.model_path
        if self.device is None:
            self.device = get_device()
        if self.random_seed is None:
            self.random_seed = random.randint(0, 1 << 30)

        gpu_mem = get_device_memory_capacity(self.device)

        # Set mem fraction static
        if self.mem_fraction_static is None:
            if gpu_mem is not None:
                # GPU memory capacity = model weights + KV cache pool + activations + cuda graph buffers
                # mem_fraction_static = (model weights + KV cache pool) / GPU memory capacity.

                # We want mem_fraction_static to be as large as possible but still has enough room
                # for activations and cuda graph buffers. We use the following heuristic to
                # compute the needed size for activations and cuda graph buffers:
                # - The size of the activation depends on the chunked_prefill_size and model size.
                # - The size of cuda graph buffers depends on the cuda graph capture range and model size.
                # For GPUs with more memory, we use a larger chunked_prefill_size and
                # capture more cuda graphs, so they need to reserve more memory.
                parallel_size = self.tp_size * self.pp_size

                if gpu_mem < 20 * 1024:
                    # T4, 4080. (chunked_prefill_size 2k, cuda_graph_max_bs 8)
                    reserved_mem = (2.8 + parallel_size / 10) * 1024
                elif gpu_mem < 35 * 1024:
                    # A10, L40, 4090, 5090. (chunked_prefill_size 2k, cuda_graph_max_bs 8)
                    reserved_mem = (2.8 + parallel_size / 10) * 1024
                elif gpu_mem < 90 * 1024:
                    # H100, A100. (chunked_prefill_size 8k, cuda_graph_max_bs 160)
                    reserved_mem = (9.5 + parallel_size / 2) * 1024
                elif gpu_mem < 100 * 1024:
                    # H20. (chunked_prefill_size 8k, cuda_graph_max_bs 256)
                    reserved_mem = (12 + parallel_size / 2) * 1024
                elif gpu_mem < 160 * 1024:
                    # H200. (chunked_prefill_size 8k, cuda_graph_max_bs 256)
                    reserved_mem = (12 + parallel_size / 2) * 1024
                else:
                    # B200, MI300. (chunked_prefill_size 16k, cuda_graph_max_bs 512)
                    reserved_mem = 32 * 1024

                if self.speculative_algorithm is not None:
                    # draft model and larger cuda graph buffers
                    reserved_mem += 2 * 1024
                if self.enable_dp_attention:
                    reserved_mem += 4 * 1024

                self.mem_fraction_static = round((gpu_mem - reserved_mem) / gpu_mem, 3)
            else:
                self.mem_fraction_static = 0.88

            # Lazy init to avoid circular import
            # Multimodal models need more memory for the image processor
            from sglang.srt.configs.model_config import ModelConfig

            model_config = ModelConfig.from_server_args(self)
            if model_config.is_multimodal:
                self.adjust_mem_fraction_for_vlm(model_config)

        # Set chunked prefill size, which depends on the gpu memory capacity
        if self.chunked_prefill_size is None:
            if gpu_mem is not None:
                if gpu_mem < 35 * 1024:  # A10, L40, 4090
                    self.chunked_prefill_size = 2048
                elif gpu_mem < 160 * 1024:  # H100, H200, A100, H20
                    self.chunked_prefill_size = 8192
                else:  # B200, MI300
                    self.chunked_prefill_size = 16384
            else:
                self.chunked_prefill_size = 4096

        # Set cuda graph max batch size
        if self.cuda_graph_max_bs is None:
            # Based on detailed statistics, when serving TP1/TP2 models on lower-end GPUs with HBM<25G, you can either disable cuda graph or set `cuda_graph_max_bs` to a very small value to reduce the memory overhead of creating cuda graphs, with almost no impact on performance. However, when serving models with TP4 or TP8, we need to enable cuda graph to maintain high performance. In this case, we can set `cuda_graph_max_bs` to 80 (half of the default value 160) to reduce the memory overhead of creating cuda graphs. Looking at the logs from TP4 serving of qwen2-72b, a value of 80 is sufficient and can reduce the memory overhead of creating cuda graphs on lower-end GPUs compared to the original 160, avoiding OOM issues.
            if gpu_mem is not None and gpu_mem < 35 * 1024:
                if self.tp_size < 4:
                    self.cuda_graph_max_bs = 8
                else:
                    self.cuda_graph_max_bs = 80

        # Set kernel backends for hpu device
        if self.device == "hpu":
            self.attention_backend = "torch_native"
            self.sampling_backend = "pytorch"

        # Model-specific adjustments
        self.model_specific_adjustments()

        # Set kernel backends
        if self.device == "cpu":
            if self.attention_backend is None:
                self.attention_backend = "intel_amx"
            self.sampling_backend = "pytorch"

        if self.sampling_backend is None:
            self.sampling_backend = (
                "flashinfer" if is_flashinfer_available() else "pytorch"
            )

        if self.attention_backend == "torch_native":
            logger.warning(
                "Cuda graph is disabled because of using torch native attention backend"
            )
            self.disable_cuda_graph = True

        if self.attention_backend == "ascend":
            logger.warning(
                "At this moment Ascend attention backend only supports a page_size of 128, change page_size to 128."
            )
            self.page_size = 128

        if (
            self.attention_backend == "flashmla"
            or self.decode_attention_backend == "flashmla"
        ):
            logger.warning(
                "FlashMLA only supports a page_size of 64, change page_size to 64."
            )
            self.page_size = 64

        if (
            self.attention_backend == "cutlass_mla"
            or self.decode_attention_backend == "cutlass_mla"
        ):
            logger.warning(
                "Cutlass MLA only supports a page_size of 128, change page_size to 128."
            )
            self.page_size = 128

        if self.attention_backend == "trtllm_mla":
            if not is_sm100_supported():
                raise ValueError(
                    "TRTLLM MLA backend is only supported on Blackwell GPUs (SM100). Please use a different backend."
                )

            if self.page_size not in [32, 64]:
                logger.warning(
                    f"TensorRT-LLM MLA only supports page_size of 32 or 64, changing page_size from {self.page_size} to 64."
                )
                self.page_size = 64
            if self.speculative_algorithm is not None:
                raise ValueError(
                    "trtllm_mla backend does not support speculative decoding yet."
                )

        if (
            self.attention_backend == "trtllm_mha"
            or self.decode_attention_backend == "trtllm_mha"
            or self.prefill_attention_backend == "trtllm_mha"
        ):
            if not is_sm100_supported():
                raise ValueError(
                    "TRTLLM MHA backend is only supported on Blackwell GPUs (SM100). Please use a different backend."
                )

            if self.page_size not in [16, 32, 64]:
                logger.warning(
                    f"TensorRT-LLM MHA only supports page_size of 16, 32 or 64, changing page_size from {self.page_size} to 64."
                )
                self.page_size = 64

            if self.speculative_algorithm is not None:
                raise ValueError(
                    "trtllm_mha backend does not support speculative decoding yet."
                )

        if self.attention_backend == "dual_chunk_flash_attn":
            logger.warning(
                "Mixed chunk, radix cache, and cuda graphs are disabled because of using dual chunk flash attention backend"
            )
            self.enable_mixed_chunk = False
            self.disable_cuda_graph = True
            self.disable_radix_cache = True

        # Set page size
        if self.page_size is None:
            self.page_size = 1

        # AMD-specific Triton attention KV splits default number
        if is_hip():
            self.triton_attention_num_kv_splits = 16

        # Choose grammar backend
        if self.grammar_backend is None:
            self.grammar_backend = "xgrammar"

        # Data parallelism attention
        if self.enable_dp_attention:
            self.schedule_conservativeness = self.schedule_conservativeness * 0.3
            assert (
                self.dp_size > 1
            ), "Please set a dp-size > 1. You can use 1 < dp-size <= tp-size "
            assert self.tp_size % self.dp_size == 0
            self.chunked_prefill_size = self.chunked_prefill_size // self.dp_size
            logger.warning(
                f"DP attention is enabled. The chunked prefill size is adjusted to {self.chunked_prefill_size} to avoid MoE kernel issues. "
            )

        if self.enable_dp_lm_head:
            assert (
                self.enable_dp_attention
            ), "Please enable dp attention when setting enable_dp_lm_head. "

        # MoE kernel
        if self.enable_flashinfer_cutlass_moe:
            assert (
                self.quantization == "modelopt_fp4"
            ), "modelopt_fp4 quantization is required for Flashinfer MOE"
            os.environ["TRTLLM_ENABLE_PDL"] = "1"
            assert self.ep_size in [
                1,
                self.tp_size,
            ], "The expert parallel size must be 1 or the same as the tensor parallel size"

        if self.enable_flashinfer_trtllm_moe:
            if not self.disable_shared_experts_fusion:
                self.disable_shared_experts_fusion = True
                logger.warning(
                    "FlashInfer TRTLLM MoE is enabled. --disable-shared-experts-fusion is automatically set."
                )

        # DeepEP MoE
        if self.moe_a2a_backend == "deepep":
            if self.deepep_mode == "normal":
                logger.warning("Cuda graph is disabled because deepep_mode=`normal`")
                self.disable_cuda_graph = True
            self.ep_size = self.tp_size
            logger.warning(
                f"DeepEP MoE is enabled. The expert parallel size is adjusted to be the same as the tensor parallel size[{self.tp_size}]."
            )

        if self.enable_eplb and (self.expert_distribution_recorder_mode is None):
            self.expert_distribution_recorder_mode = "stat"
            logger.warning(
                "EPLB is enabled. The expert_distribution_recorder_mode is automatically set."
            )

        if (self.enable_eplb or (self.init_expert_location is not None)) and (
            self.ep_dispatch_algorithm is None
        ):
            self.ep_dispatch_algorithm = "static"

        if self.enable_eplb:
            assert self.ep_size > 1 or self.moe_a2a_backend is not None

        if self.enable_expert_distribution_metrics and (
            self.expert_distribution_recorder_mode is None
        ):
            self.expert_distribution_recorder_mode = "stat"

        if self.expert_distribution_recorder_buffer_size is None:
            if (x := self.eplb_rebalance_num_iterations) is not None:
                self.expert_distribution_recorder_buffer_size = x
            elif self.expert_distribution_recorder_mode is not None:
                self.expert_distribution_recorder_buffer_size = 1000

        # Pipeline parallelism
        if self.pp_size > 1:
            self.disable_overlap_schedule = True
            logger.warning(
                "Pipeline parallelism is incompatible with overlap schedule."
            )

        # Speculative Decoding
        if self.speculative_algorithm == "NEXTN":
            # NEXTN shares the same implementation of EAGLE
            self.speculative_algorithm = "EAGLE"

        if self.speculative_algorithm in ("EAGLE", "EAGLE3"):
            if self.max_running_requests is None:
                self.max_running_requests = 48
            self.disable_overlap_schedule = True
            logger.warning(
                "Overlap scheduler is disabled because of using "
                "eagle speculative decoding."
            )
            if self.enable_mixed_chunk:
                self.enable_mixed_chunk = False
                logger.warning(
                    "Mixed chunked prefill is disabled because of using "
                    "eagle speculative decoding."
                )

            model_arch = self.get_hf_config().architectures[0]
            if model_arch in ["DeepseekV3ForCausalLM", "Glm4MoeForCausalLM"]:
                # Auto set draft_model_path DeepSeek-V3/R1
                if self.speculative_draft_model_path is None:
                    self.speculative_draft_model_path = self.model_path
                else:
                    logger.warning(
                        "DeepSeek MTP does not require setting speculative_draft_model_path."
                    )

            # Auto choose parameters
            if self.speculative_num_steps is None:
                assert (
                    self.speculative_eagle_topk is None
                    and self.speculative_num_draft_tokens is None
                )
                (
                    self.speculative_num_steps,
                    self.speculative_eagle_topk,
                    self.speculative_num_draft_tokens,
                ) = auto_choose_speculative_params(self)

            if (
                self.speculative_eagle_topk == 1
                and self.speculative_num_draft_tokens != self.speculative_num_steps + 1
            ):
                logger.warning(
                    "speculative_num_draft_tokens is adjusted to speculative_num_steps + 1 when speculative_eagle_topk == 1"
                )
                self.speculative_num_draft_tokens = self.speculative_num_steps + 1

            # The token generated from the verify step is counted.
            # If speculative_num_steps >= speculative_num_draft_tokens, the additional tokens will definitely be discarded.
            # assert self.speculative_num_steps < self.speculative_num_draft_tokens

        if self.speculative_algorithm == "LOOKAHEAD":
            self.disable_overlap_schedule = True
            self.chunked_prefill_size = -1
            self.disable_mla = True
            self.enable_double_sparsity = False
            assert self.attention_backend == "flashinfer", "Lookahead speculative decoding only support flashinfer for now."
            logger.info(
                "The mla, chunked_prefill, overlap scheduler and double_sparsity are disabled because of lookahead speculative decoding."
            )

        # GGUF
        if (
            self.load_format == "auto" or self.load_format == "gguf"
        ) and check_gguf_file(self.model_path):
            self.quantization = self.load_format = "gguf"

        # Model loading
        if is_remote_url(self.model_path):
            self.load_format = "remote"
        if self.custom_weight_loader is None:
            self.custom_weight_loader = []

        # PD disaggregation
        if self.disaggregation_mode == "decode":
            assert (
                self.disaggregation_decode_tp is None
            ), "Cannot set --disaggregation-decode-tp for the decode engine."
            assert (
                self.disaggregation_decode_dp is None
            ), "Cannot set --disaggregation-decode-dp for the decode engine."

            self.disable_radix_cache = True
            logger.warning("KV cache is forced as chunk cache for decode server")
        elif self.disaggregation_mode == "prefill":
            if self.disaggregation_decode_tp is None:
                self.disaggregation_decode_tp = self.tp_size
            if self.disaggregation_decode_dp is None:
                self.disaggregation_decode_dp = self.dp_size

            self.disaggregation_prefill_pp = self.pp_size
            self.validate_disagg_tp_size(self.tp_size, self.disaggregation_decode_tp)

            self.disable_cuda_graph = True
            logger.warning("Cuda graph is disabled for prefill server")

        # Propagate env vars
        os.environ["SGLANG_ENABLE_TORCH_COMPILE"] = (
            "1" if self.enable_torch_compile else "0"
        )
        # Set env var before grammar backends init
        os.environ["SGLANG_DISABLE_OUTLINES_DISK_CACHE"] = (
            "1" if self.disable_outlines_disk_cache else "0"
        )

    @staticmethod
    def add_cli_args(parser: argparse.ArgumentParser):
        # Model and tokenizer
        parser.add_argument(
            "--model-path",
            "--model",
            type=str,
            help="The path of the model weights. This can be a local folder or a Hugging Face repo ID.",
            required=True,
        )
        parser.add_argument(
            "--tokenizer-path",
            type=str,
            default=ServerArgs.tokenizer_path,
            help="The path of the tokenizer.",
        )
        parser.add_argument(
            "--tokenizer-mode",
            type=str,
            default=ServerArgs.tokenizer_mode,
            choices=["auto", "slow"],
            help="Tokenizer mode. 'auto' will use the fast "
            "tokenizer if available, and 'slow' will "
            "always use the slow tokenizer.",
        )
        parser.add_argument(
            "--skip-tokenizer-init",
            action="store_true",
            help="If set, skip init tokenizer and pass input_ids in generate request.",
        )
        parser.add_argument(
            "--load-format",
            type=str,
            default=ServerArgs.load_format,
            choices=[
                "auto",
                "pt",
                "safetensors",
                "npcache",
                "dummy",
                "sharded_state",
                "gguf",
                "bitsandbytes",
                "layered",
                "remote",
            ],
            help="The format of the model weights to load. "
            '"auto" will try to load the weights in the safetensors format '
            "and fall back to the pytorch bin format if safetensors format "
            "is not available. "
            '"pt" will load the weights in the pytorch bin format. '
            '"safetensors" will load the weights in the safetensors format. '
            '"npcache" will load the weights in pytorch format and store '
            "a numpy cache to speed up the loading. "
            '"dummy" will initialize the weights with random values, '
            "which is mainly for profiling."
            '"gguf" will load the weights in the gguf format. '
            '"bitsandbytes" will load the weights using bitsandbytes '
            "quantization."
            '"layered" loads weights layer by layer so that one can quantize a '
            "layer before loading another to make the peak memory envelope "
            "smaller.",
        )
        parser.add_argument(
            "--model-loader-extra-config",
            type=str,
            help="Extra config for model loader. "
            "This will be passed to the model loader corresponding to the chosen load_format.",
            default=ServerArgs.model_loader_extra_config,
        )
        parser.add_argument(
            "--trust-remote-code",
            action="store_true",
            help="Whether or not to allow for custom models defined on the Hub in their own modeling files.",
        )
        parser.add_argument(
            "--context-length",
            type=int,
            default=ServerArgs.context_length,
            help="The model's maximum context length. Defaults to None (will use the value from the model's config.json instead).",
        )
        parser.add_argument(
            "--is-embedding",
            action="store_true",
            help="Whether to use a CausalLM as an embedding model.",
        )
        parser.add_argument(
            "--enable-multimodal",
            default=ServerArgs.enable_multimodal,
            action="store_true",
            help="Enable the multimodal functionality for the served model. If the model being served is not multimodal, nothing will happen",
        )
        parser.add_argument(
            "--revision",
            type=str,
            default=None,
            help="The specific model version to use. It can be a branch "
            "name, a tag name, or a commit id. If unspecified, will use "
            "the default version.",
        )
        parser.add_argument(
            "--model-impl",
            type=str,
            default=ServerArgs.model_impl,
            help="Which implementation of the model to use.\n\n"
            '* "auto" will try to use the SGLang implementation if it exists '
            "and fall back to the Transformers implementation if no SGLang "
            "implementation is available.\n"
            '* "sglang" will use the SGLang model implementation.\n'
            '* "transformers" will use the Transformers model '
            "implementation.\n",
        )

        # HTTP server
        parser.add_argument(
            "--host",
            type=str,
            default=ServerArgs.host,
            help="The host of the HTTP server.",
        )
        parser.add_argument(
            "--port",
            type=int,
            default=ServerArgs.port,
            help="The port of the HTTP server.",
        )
        parser.add_argument(
            "--skip-server-warmup",
            action="store_true",
            help="If set, skip warmup.",
        )
        parser.add_argument(
            "--warmups",
            type=str,
            required=False,
            help="Specify custom warmup functions (csv) to run before server starts eg. --warmups=warmup_name1,warmup_name2 "
            "will run the functions `warmup_name1` and `warmup_name2` specified in warmup.py before the server starts listening for requests",
        )
        parser.add_argument(
            "--nccl-port",
            type=int,
            default=ServerArgs.nccl_port,
            help="The port for NCCL distributed environment setup. Defaults to a random port.",
        )

        # Quantization and data type
        parser.add_argument(
            "--dtype",
            type=str,
            default=ServerArgs.dtype,
            choices=["auto", "half", "float16", "bfloat16", "float", "float32"],
            help="Data type for model weights and activations.\n\n"
            '* "auto" will use FP16 precision for FP32 and FP16 models, and '
            "BF16 precision for BF16 models.\n"
            '* "half" for FP16. Recommended for AWQ quantization.\n'
            '* "float16" is the same as "half".\n'
            '* "bfloat16" for a balance between precision and range.\n'
            '* "float" is shorthand for FP32 precision.\n'
            '* "float32" for FP32 precision.',
        )
        parser.add_argument(
            "--quantization",
            type=str,
            default=ServerArgs.quantization,
            choices=[
                "awq",
                "fp8",
                "gptq",
                "marlin",
                "gptq_marlin",
                "awq_marlin",
                "bitsandbytes",
                "gguf",
                "modelopt",
                "modelopt_fp4",
                "petit_nvfp4",
                "w8a8_int8",
                "w8a8_fp8",
                "moe_wna16",
                "qoq",
                "w4afp8",
                "mxfp4",
            ],
            help="The quantization method.",
        )
        parser.add_argument(
            "--quantization-param-path",
            type=nullable_str,
            default=None,
            help="Path to the JSON file containing the KV cache "
            "scaling factors. This should generally be supplied, when "
            "KV cache dtype is FP8. Otherwise, KV cache scaling factors "
            "default to 1.0, which may cause accuracy issues. ",
        )
        parser.add_argument(
            "--kv-cache-dtype",
            type=str,
            default=ServerArgs.kv_cache_dtype,
            choices=["auto", "fp8_e5m2", "fp8_e4m3"],
            help='Data type for kv cache storage. "auto" will use model data type. "fp8_e5m2" and "fp8_e4m3" is supported for CUDA 11.8+.',
        )

        # Memory and scheduling
        parser.add_argument(
            "--mem-fraction-static",
            type=float,
            default=ServerArgs.mem_fraction_static,
            help="The fraction of the memory used for static allocation (model weights and KV cache memory pool). Use a smaller value if you see out-of-memory errors.",
        )
        parser.add_argument(
            "--max-running-requests",
            type=int,
            default=ServerArgs.max_running_requests,
            help="The maximum number of running requests.",
        )
        parser.add_argument(
            "--max-queued-requests",
            type=int,
            default=ServerArgs.max_queued_requests,
            help="The maximum number of queued requests. This option is ignored when using disaggregation-mode.",
        )
        parser.add_argument(
            "--max-total-tokens",
            type=int,
            default=ServerArgs.max_total_tokens,
            help="The maximum number of tokens in the memory pool. If not specified, it will be automatically calculated based on the memory usage fraction. "
            "This option is typically used for development and debugging purposes.",
        )
        parser.add_argument(
            "--chunked-prefill-size",
            type=int,
            default=ServerArgs.chunked_prefill_size,
            help="The maximum number of tokens in a chunk for the chunked prefill. Setting this to -1 means disabling chunked prefill.",
        )
        parser.add_argument(
            "--max-prefill-tokens",
            type=int,
            default=ServerArgs.max_prefill_tokens,
            help="The maximum number of tokens in a prefill batch. The real bound will be the maximum of this value and the model's maximum context length.",
        )
        parser.add_argument(
            "--schedule-policy",
            type=str,
            default=ServerArgs.schedule_policy,
            choices=["lpm", "random", "fcfs", "dfs-weight", "lof"],
            help="The scheduling policy of the requests.",
        )
        parser.add_argument(
            "--schedule-conservativeness",
            type=float,
            default=ServerArgs.schedule_conservativeness,
            help="How conservative the schedule policy is. A larger value means more conservative scheduling. Use a larger value if you see requests being retracted frequently.",
        )
        parser.add_argument(
            "--cpu-offload-gb",
            type=int,
            default=ServerArgs.cpu_offload_gb,
            help="How many GBs of RAM to reserve for CPU offloading.",
        )
        parser.add_argument(
            "--page-size",
            type=int,
            default=ServerArgs.page_size,
            help="The number of tokens in a page.",
        )
        parser.add_argument(
            "--hybrid-kvcache-ratio",
            nargs="?",
            const=0.5,
            type=float,
            default=ServerArgs.hybrid_kvcache_ratio,
            help=(
                "Mix ratio in [0,1] between uniform and hybrid kv buffers "
                "(0.0 = pure uniform: swa_size / full_size = 1)"
                "(1.0 = pure hybrid: swa_size / full_size = local_attention_size / context_length)"
            ),
        )
        parser.add_argument(
            "--swa-full-tokens-ratio",
            type=float,
            default=ServerArgs.swa_full_tokens_ratio,
            help="The ratio of SWA layer KV tokens / full layer KV tokens, regardless of the number of swa:full layers. It should be between 0 and 1. "
            "E.g. 0.5 means if each swa layer has 50 tokens, then each full layer has 100 tokens.",
        )
        parser.add_argument(
            "--disable-hybrid-swa-memory",
            action="store_true",
            help="Disable the hybrid SWA memory.",
        )

        # Runtime options
        parser.add_argument(
            "--device",
            type=str,
            default=ServerArgs.device,
            help="The device to use ('cuda', 'xpu', 'hpu', 'npu', 'cpu'). Defaults to auto-detection if not specified.",
        )
        parser.add_argument(
            "--tensor-parallel-size",
            "--tp-size",
            type=int,
            default=ServerArgs.tp_size,
            help="The tensor parallelism size.",
        )
        parser.add_argument(
            "--pipeline-parallel-size",
            "--pp-size",
            type=int,
            default=ServerArgs.pp_size,
            help="The pipeline parallelism size.",
        )
        parser.add_argument(
            "--max-micro-batch-size",
            type=int,
            default=ServerArgs.max_micro_batch_size,
            help="The maximum micro batch size in pipeline parallelism.",
        )
        parser.add_argument(
            "--stream-interval",
            type=int,
            default=ServerArgs.stream_interval,
            help="The interval (or buffer size) for streaming in terms of the token length. A smaller value makes streaming smoother, while a larger value makes the throughput higher",
        )
        parser.add_argument(
            "--stream-output",
            action="store_true",
            help="Whether to output as a sequence of disjoint segments.",
        )
        parser.add_argument(
            "--random-seed",
            type=int,
            default=ServerArgs.random_seed,
            help="The random seed.",
        )
        parser.add_argument(
            "--constrained-json-whitespace-pattern",
            type=str,
            default=ServerArgs.constrained_json_whitespace_pattern,
            help="(outlines backend only) Regex pattern for syntactic whitespaces allowed in JSON constrained output. For example, to allow the model generate consecutive whitespaces, set the pattern to [\n\t ]*",
        )
        parser.add_argument(
            "--watchdog-timeout",
            type=float,
            default=ServerArgs.watchdog_timeout,
            help="Set watchdog timeout in seconds. If a forward batch takes longer than this, the server will crash to prevent hanging.",
        )
        parser.add_argument(
            "--dist-timeout",
            type=int,
            default=ServerArgs.dist_timeout,
            help="Set timeout for torch.distributed initialization.",
        )
        parser.add_argument(
            "--download-dir",
            type=str,
            default=ServerArgs.download_dir,
            help="Model download directory for huggingface.",
        )
        parser.add_argument(
            "--base-gpu-id",
            type=int,
            default=ServerArgs.base_gpu_id,
            help="The base GPU ID to start allocating GPUs from. Useful when running multiple instances on the same machine.",
        )
        parser.add_argument(
            "--gpu-id-step",
            type=int,
            default=ServerArgs.gpu_id_step,
            help="The delta between consecutive GPU IDs that are used. For example, setting it to 2 will use GPU 0,2,4,...",
        )
        parser.add_argument(
            "--sleep-on-idle",
            action="store_true",
            help="Reduce CPU usage when sglang is idle.",
        )

        # Logging
        parser.add_argument(
            "--log-level",
            type=str,
            default=ServerArgs.log_level,
            help="The logging level of all loggers.",
        )
        parser.add_argument(
            "--log-level-http",
            type=str,
            default=ServerArgs.log_level_http,
            help="The logging level of HTTP server. If not set, reuse --log-level by default.",
        )
        parser.add_argument(
            "--log-requests",
            action="store_true",
            help="Log metadata, inputs, outputs of all requests. The verbosity is decided by --log-requests-level",
        )
        parser.add_argument(
            "--log-requests-level",
            type=int,
            default=ServerArgs.log_requests_level,
            help="0: Log metadata (no sampling parameters). 1: Log metadata and sampling parameters. 2: Log metadata, sampling parameters and partial input/output. 3: Log every input/output.",
            choices=[0, 1, 2, 3],
        )
        parser.add_argument(
            "--crash-dump-folder",
            type=str,
            default=ServerArgs.crash_dump_folder,
            help="Folder path to dump requests from the last 5 min before a crash (if any). If not specified, crash dumping is disabled.",
        )
        parser.add_argument(
            "--show-time-cost",
            action="store_true",
            help="Show time cost of custom marks.",
        )
        parser.add_argument(
            "--enable-metrics",
            action="store_true",
            help="Enable log prometheus metrics.",
        )
        parser.add_argument(
            "--enable-metrics-for-all-schedulers",
            action="store_true",
            help="Enable --enable-metrics-for-all-schedulers when you want schedulers on all TP ranks (not just TP 0) "
            "to record request metrics separately. This is especially useful when dp_attention is enabled, as "
            "otherwise all metrics appear to come from TP 0.",
        )
        parser.add_argument(
            "--bucket-time-to-first-token",
            type=float,
            nargs="+",
            default=ServerArgs.bucket_time_to_first_token,
            help="The buckets of time to first token, specified as a list of floats.",
        )
        parser.add_argument(
            "--bucket-inter-token-latency",
            type=float,
            nargs="+",
            default=ServerArgs.bucket_inter_token_latency,
            help="The buckets of inter-token latency, specified as a list of floats.",
        )
        parser.add_argument(
            "--bucket-e2e-request-latency",
            type=float,
            nargs="+",
            default=ServerArgs.bucket_e2e_request_latency,
            help="The buckets of end-to-end request latency, specified as a list of floats.",
        )
        parser.add_argument(
            "--collect-tokens-histogram",
            action="store_true",
            default=ServerArgs.collect_tokens_histogram,
            help="Collect prompt/generation tokens histogram.",
        )
        parser.add_argument(
            "--decode-log-interval",
            type=int,
            default=ServerArgs.decode_log_interval,
            help="The log interval of decode batch.",
        )
        parser.add_argument(
            "--enable-request-time-stats-logging",
            action="store_true",
            default=ServerArgs.enable_request_time_stats_logging,
            help="Enable per request time stats logging",
        )
        parser.add_argument(
            "--kv-events-config",
            type=str,
            default=None,
            help="Config in json format for NVIDIA dynamo KV event publishing. Publishing will be enabled if this flag is used.",
        )

        # API related
        parser.add_argument(
            "--api-key",
            type=str,
            default=ServerArgs.api_key,
            help="Set API key of the server. It is also used in the OpenAI API compatible server.",
        )
        parser.add_argument(
            "--served-model-name",
            type=str,
            default=ServerArgs.served_model_name,
            help="Override the model name returned by the v1/models endpoint in OpenAI API server.",
        )
        parser.add_argument(
            "--chat-template",
            type=str,
            default=ServerArgs.chat_template,
            help="The buliltin chat template name or the path of the chat template file. This is only used for OpenAI-compatible API server.",
        )
        parser.add_argument(
            "--completion-template",
            type=str,
            default=ServerArgs.completion_template,
            help="The buliltin completion template name or the path of the completion template file. This is only used for OpenAI-compatible API server. only for code completion currently.",
        )
        parser.add_argument(
            "--file-storage-path",
            type=str,
            default=ServerArgs.file_storage_path,
            help="The path of the file storage in backend.",
        )
        parser.add_argument(
            "--enable-cache-report",
            action="store_true",
            help="Return number of cached tokens in usage.prompt_tokens_details for each openai request.",
        )
        parser.add_argument(
            "--reasoning-parser",
            type=str,
            choices=list(ReasoningParser.DetectorMap.keys()),
            default=ServerArgs.reasoning_parser,
            help=f"Specify the parser for reasoning models, supported parsers are: {list(ReasoningParser.DetectorMap.keys())}.",
        )
        parser.add_argument(
            "--tool-call-parser",
            type=str,
            choices=[
                "qwen25",
                "mistral",
                "llama3",
                "deepseekv3",
                "pythonic",
                "kimi_k2",
                "qwen3_coder",
                "glm45",
                "step3",
            ],
            default=ServerArgs.tool_call_parser,
            help="Specify the parser for handling tool-call interactions. Options include: 'qwen25', 'mistral', 'llama3', 'deepseekv3', 'pythonic', 'kimi_k2', 'qwen3_coder', 'glm45', and 'step3'.",
        )
        parser.add_argument(
            "--tool-server",
            type=str,
            default=None,
            help="Either 'demo' or a comma-separated list of tool server urls to use for the model. If not specified, no tool server will be used.",
        )

        # Data parallelism
        parser.add_argument(
            "--data-parallel-size",
            "--dp-size",
            type=int,
            default=ServerArgs.dp_size,
            help="The data parallelism size.",
        )
        parser.add_argument(
            "--load-balance-method",
            type=str,
            default=ServerArgs.load_balance_method,
            help="The load balancing strategy for data parallelism.",
            choices=[
                "round_robin",
                "shortest_queue",
                "minimum_tokens",
            ],
        )

        # Multi-node distributed serving
        parser.add_argument(
            "--dist-init-addr",
            "--nccl-init-addr",  # For backward compatibility. This will be removed in the future.
            type=str,
            help="The host address for initializing distributed backend (e.g., `192.168.0.2:25000`).",
        )
        parser.add_argument(
            "--nnodes", type=int, default=ServerArgs.nnodes, help="The number of nodes."
        )
        parser.add_argument(
            "--node-rank", type=int, default=ServerArgs.node_rank, help="The node rank."
        )

        # Model override args
        parser.add_argument(
            "--json-model-override-args",
            type=str,
            help="A dictionary in JSON string format used to override default model configurations.",
            default=ServerArgs.json_model_override_args,
        )
        parser.add_argument(
            "--preferred-sampling-params",
            type=str,
            help="json-formatted sampling settings that will be returned in /get_model_info",
        )

        # LoRA
        parser.add_argument(
            "--enable-lora",
            default=ServerArgs.enable_lora,
            action="store_true",
            help="Enable LoRA support for the model. This argument is automatically set to True if `--lora-paths` is provided for backward compatibility.",
        )
        parser.add_argument(
            "--max-lora-rank",
            default=ServerArgs.max_lora_rank,
            type=int,
            help="The maximum rank of LoRA adapters. If not specified, it will be automatically inferred from the adapters provided in --lora-paths.",
        )
        parser.add_argument(
            "--lora-target-modules",
            type=str,
            choices=SUPPORTED_LORA_TARGET_MODULES + [LORA_TARGET_ALL_MODULES],
            nargs="*",
            default=None,
            help="The union set of all target modules where LoRA should be applied. If not specified, "
            "it will be automatically inferred from the adapters provided in --lora-paths. If 'all' is specified, "
            "all supported modules will be targeted.",
        )
        parser.add_argument(
            "--lora-paths",
            type=str,
            nargs="*",
            default=None,
            action=LoRAPathAction,
            help="The list of LoRA adapters. You can provide a list of either path in str or renamed path in the format {name}={path}.",
        )
        parser.add_argument(
            "--max-loras-per-batch",
            type=int,
            default=8,
            help="Maximum number of adapters for a running batch, include base-only request.",
        )
        parser.add_argument(
            "--max-loaded-loras",
            type=int,
            default=ServerArgs.max_loaded_loras,
            help="If specified, it limits the maximum number of LoRA adapters loaded in CPU memory at a time. The value must be greater than or equal to `--max-loras-per-batch`.",
        )
        parser.add_argument(
            "--lora-backend",
            type=str,
            default="triton",
            help="Choose the kernel backend for multi-LoRA serving.",
        )

        # Kernel backend
        ATTN_BACKENDS = [
            "aiter",
            "cutlass_mla",
            "fa3",
            "flashinfer",
            "flashmla",
            "intel_amx",
            "torch_native",
            "ascend",
            "triton",
            "trtllm_mla",
            "trtllm_mha",
            "dual_chunk_flash_attn",
        ]
        parser.add_argument(
            "--attention-backend",
            type=str,
            choices=ATTN_BACKENDS,
            default=ServerArgs.attention_backend,
            help="Choose the kernels for attention layers.",
        )
        parser.add_argument(
            "--prefill-attention-backend",
            type=str,
            choices=ATTN_BACKENDS,
            default=ServerArgs.prefill_attention_backend,
            help="Choose the kernels for prefill attention layers (have priority over --attention-backend).",
        )
        parser.add_argument(
            "--decode-attention-backend",
            type=str,
            choices=ATTN_BACKENDS,
            default=ServerArgs.decode_attention_backend,
            help="Choose the kernels for decode attention layers (have priority over --attention-backend).",
        )
        parser.add_argument(
            "--sampling-backend",
            type=str,
            choices=["flashinfer", "pytorch"],
            default=ServerArgs.sampling_backend,
            help="Choose the kernels for sampling layers.",
        )
        parser.add_argument(
            "--grammar-backend",
            type=str,
            choices=["xgrammar", "outlines", "llguidance", "none"],
            default=ServerArgs.grammar_backend,
            help="Choose the backend for grammar-guided decoding.",
        )
        parser.add_argument(
            "--mm-attention-backend",
            type=str,
            choices=["sdpa", "fa3", "triton_attn"],
            default=ServerArgs.mm_attention_backend,
            help="Set multimodal attention backend.",
        )

        # Speculative decoding
        parser.add_argument(
            "--speculative-algorithm",
            type=str,
            choices=["EAGLE", "EAGLE3", "NEXTN", "LOOKAHEAD"],
            help="Speculative algorithm.",
        )
        parser.add_argument(
            "--speculative-draft-model-path",
            type=str,
            help="The path of the draft model weights. This can be a local folder or a Hugging Face repo ID.",
        )
        parser.add_argument(
            "--speculative-num-steps",
            type=int,
            help="The number of steps sampled from draft model in Speculative Decoding.",
            default=ServerArgs.speculative_num_steps,
        )
        parser.add_argument(
            "--speculative-eagle-topk",
            type=int,
            help="The number of tokens sampled from the draft model in eagle2 each step.",
            default=ServerArgs.speculative_eagle_topk,
        )
        parser.add_argument(
            "--speculative-num-draft-tokens",
            type=int,
            help="The number of tokens sampled from the draft model in Speculative Decoding.",
            default=ServerArgs.speculative_num_draft_tokens,
        )
        parser.add_argument(
            "--speculative-accept-threshold-single",
            type=float,
            help="Accept a draft token if its probability in the target model is greater than this threshold.",
            default=ServerArgs.speculative_accept_threshold_single,
        )
        parser.add_argument(
            "--speculative-accept-threshold-acc",
            type=float,
            help="The accept probability of a draft token is raised from its target probability p to min(1, p / threshold_acc).",
            default=ServerArgs.speculative_accept_threshold_acc,
        )
        parser.add_argument(
            "--speculative-token-map",
            type=str,
            help="The path of the draft model's small vocab table.",
            default=ServerArgs.speculative_token_map,
        )
<<<<<<< HEAD
        parser.add_argument(
            "--speculative-lookahead-path",
            type=str,
            help="The path of the lookahead. If provided, the lookahead will be inited from this path. You can `lookahead_cache.save_mem('lookahrad.pkl')` to save the lookahead for later use.",
            required=False,
        )
        parser.add_argument(
            "--speculative-lookahead-one-branch",
            action="store_true",
            help="Whether to use one branch in Lookahead Speculative Decoding.",
        )
        parser.add_argument(
            "--speculative-eagle-mab-algorithm",
            type=str,
            default="EG",
            choices=list(MABGroupManager.ALGORITHM_FACTORIES.keys()),
            help="The algorithm for multi-armed bandit in EAGLE speculative decoding.",
        )
        parser.add_argument(
            "--speculative-eagle-mab-configs",
            type=lambda s: MABConfig.validate_configs(s) if s else None,
            default=None,
            help=(
                "Comma-separated list of MAB configurations in format '<speculative_num_steps>_<topk>_<draft_tokens>'. "
                "Example: '1_1_1,2_2_4,3_4_8' means three configurations with different "
                "combinations of steps, topk, and draft tokens."
            ),
        )
        parser.add_argument(
            "--speculative-mab-window-size",
            type=int,
            default=300,
            help="Window size for multi-armed bandit algorithm",
        )
        parser.add_argument(
            "--mm-attention-backend",
            type=str,
            choices=["sdpa", "fa3", "triton_attn"],
            default=ServerArgs.mm_attention_backend,
            help="Set multimodal attention backend.",
        )
=======
>>>>>>> 19bc77f0

        # Expert parallelism
        parser.add_argument(
            "--expert-parallel-size",
            "--ep-size",
            "--ep",
            type=int,
            default=ServerArgs.ep_size,
            help="The expert parallelism size.",
        )
        parser.add_argument(
            "--moe-a2a-backend",
            type=str,
            choices=["deepep"],
            default=ServerArgs.moe_a2a_backend,
            help="Choose the backend for MoE A2A.",
        )
        parser.add_argument(
            "--enable-flashinfer-cutlass-moe",
            action="store_true",
            help="Enable FlashInfer CUTLASS MoE backend for modelopt_fp4 quant on Blackwell. Supports MoE-EP",
        )
        parser.add_argument(
            "--enable-flashinfer-trtllm-moe",
            action="store_true",
            help="Enable FlashInfer TRTLLM MoE backend on Blackwell. Supports BlockScale FP8 MoE-EP",
        )
        parser.add_argument(
            "--enable-flashinfer-allreduce-fusion",
            action="store_true",
            help="Enable FlashInfer allreduce fusion for Add_RMSNorm.",
        )
        parser.add_argument(
            "--deepep-mode",
            type=str,
            choices=["normal", "low_latency", "auto"],
            default="auto",
            help="Select the mode when enable DeepEP MoE, could be `normal`, `low_latency` or `auto`. Default is `auto`, which means `low_latency` for decode batch and `normal` for prefill batch.",
        )
        parser.add_argument(
            "--ep-num-redundant-experts",
            type=int,
            default=ServerArgs.ep_num_redundant_experts,
            help="Allocate this number of redundant experts in expert parallel.",
        )
        parser.add_argument(
            "--ep-dispatch-algorithm",
            type=str,
            default=ServerArgs.ep_dispatch_algorithm,
            help="The algorithm to choose ranks for redundant experts in expert parallel.",
        )
        parser.add_argument(
            "--init-expert-location",
            type=str,
            default=ServerArgs.init_expert_location,
            help="Initial location of EP experts.",
        )
        parser.add_argument(
            "--enable-eplb",
            action="store_true",
            help="Enable EPLB algorithm",
        )
        parser.add_argument(
            "--eplb-algorithm",
            type=str,
            default=ServerArgs.eplb_algorithm,
            help="Chosen EPLB algorithm",
        )
        parser.add_argument(
            "--eplb-rebalance-num-iterations",
            type=int,
            default=ServerArgs.eplb_rebalance_num_iterations,
            help="Number of iterations to automatically trigger a EPLB re-balance.",
        )
        parser.add_argument(
            "--eplb-rebalance-layers-per-chunk",
            type=int,
            default=ServerArgs.eplb_rebalance_layers_per_chunk,
            help="Number of layers to rebalance per forward pass.",
        )
        parser.add_argument(
            "--expert-distribution-recorder-mode",
            type=str,
            default=ServerArgs.expert_distribution_recorder_mode,
            help="Mode of expert distribution recorder.",
        )
        parser.add_argument(
            "--expert-distribution-recorder-buffer-size",
            type=int,
            default=ServerArgs.expert_distribution_recorder_buffer_size,
            help="Circular buffer size of expert distribution recorder. Set to -1 to denote infinite buffer.",
        )
        parser.add_argument(
            "--enable-expert-distribution-metrics",
            action="store_true",
            help="Enable logging metrics for expert balancedness",
        )
        parser.add_argument(
            "--deepep-config",
            type=str,
            default=ServerArgs.deepep_config,
            help="Tuned DeepEP config suitable for your own cluster. It can be either a string with JSON content or a file path.",
        )
        parser.add_argument(
            "--moe-dense-tp-size",
            type=int,
            default=ServerArgs.moe_dense_tp_size,
            help="TP size for MoE dense MLP layers. This flag is useful when, with large TP size, there are errors caused by weights in MLP layers having dimension smaller than the min dimension GEMM supports.",
        )

        # Hierarchical cache
        parser.add_argument(
            "--enable-hierarchical-cache",
            action="store_true",
            help="Enable hierarchical cache",
        )
        parser.add_argument(
            "--hicache-ratio",
            type=float,
            default=ServerArgs.hicache_ratio,
            help="The ratio of the size of host KV cache memory pool to the size of device pool.",
        )
        parser.add_argument(
            "--hicache-size",
            type=int,
            default=ServerArgs.hicache_size,
            help="The size of host KV cache memory pool in gigabytes, which will override the hicache_ratio if set.",
        )
        parser.add_argument(
            "--hicache-write-policy",
            type=str,
            choices=["write_back", "write_through", "write_through_selective"],
            default=ServerArgs.hicache_write_policy,
            help="The write policy of hierarchical cache.",
        )
        parser.add_argument(
            "--hicache-io-backend",
            type=str,
            choices=["direct", "kernel"],
            default=ServerArgs.hicache_io_backend,
            help="The IO backend for KV cache transfer between CPU and GPU",
        )
        parser.add_argument(
            "--hicache-mem-layout",
            type=str,
            choices=["layer_first", "page_first"],
            default=ServerArgs.hicache_mem_layout,
            help="The layout of host memory pool for hierarchical cache.",
        )
        parser.add_argument(
            "--hicache-storage-backend",
            type=str,
            choices=["file", "mooncake", "hf3fs", "nixl"],
            default=ServerArgs.hicache_storage_backend,
            help="The storage backend for hierarchical KV cache.",
        )
        parser.add_argument(
            "--hicache-storage-prefetch-policy",
            type=str,
            choices=["best_effort", "wait_complete", "timeout"],
            default=ServerArgs.hicache_storage_prefetch_policy,
            help="Control when prefetching from the storage backend should stop.",
        )

        # Double Sparsity
        parser.add_argument(
            "--enable-double-sparsity",
            action="store_true",
            help="Enable double sparsity attention",
        )
        parser.add_argument(
            "--ds-channel-config-path",
            type=str,
            default=ServerArgs.ds_channel_config_path,
            help="The path of the double sparsity channel config",
        )
        parser.add_argument(
            "--ds-heavy-channel-num",
            type=int,
            default=ServerArgs.ds_heavy_channel_num,
            help="The number of heavy channels in double sparsity attention",
        )
        parser.add_argument(
            "--ds-heavy-token-num",
            type=int,
            default=ServerArgs.ds_heavy_token_num,
            help="The number of heavy tokens in double sparsity attention",
        )
        parser.add_argument(
            "--ds-heavy-channel-type",
            type=str,
            default=ServerArgs.ds_heavy_channel_type,
            help="The type of heavy channels in double sparsity attention",
        )
        parser.add_argument(
            "--ds-sparse-decode-threshold",
            type=int,
            default=ServerArgs.ds_sparse_decode_threshold,
            help="The type of heavy channels in double sparsity attention",
        )

        # Optimization/debug options
        parser.add_argument(
            "--disable-radix-cache",
            action="store_true",
            help="Disable RadixAttention for prefix caching.",
        )
        parser.add_argument(
            "--cuda-graph-max-bs",
            type=int,
            default=ServerArgs.cuda_graph_max_bs,
            help="Set the maximum batch size for cuda graph. It will extend the cuda graph capture batch size to this value.",
        )
        parser.add_argument(
            "--cuda-graph-bs",
            type=int,
            nargs="+",
            help="Set the list of batch sizes for cuda graph.",
        )
        parser.add_argument(
            "--disable-cuda-graph",
            action="store_true",
            help="Disable cuda graph.",
        )
        parser.add_argument(
            "--disable-cuda-graph-padding",
            action="store_true",
            help="Disable cuda graph when padding is needed. Still uses cuda graph when padding is not needed.",
        )
        parser.add_argument(
            "--enable-profile-cuda-graph",
            action="store_true",
            help="Enable profiling of cuda graph capture.",
        )
        parser.add_argument(
            "--enable-cudagraph-gc",
            action="store_true",
            help="Enable garbage collection during CUDA graph capture. If disabled (default), GC is frozen during capture to speed up the process.",
        )
        parser.add_argument(
            "--enable-nccl-nvls",
            action="store_true",
            help="Enable NCCL NVLS for prefill heavy requests when available.",
        )
        parser.add_argument(
            "--enable-symm-mem",
            action="store_true",
            help="Enable NCCL symmetric memory for fast collectives.",
        )
        parser.add_argument(
            "--enable-tokenizer-batch-encode",
            action="store_true",
            help="Enable batch tokenization for improved performance when processing multiple text inputs. Do not use with image inputs, pre-tokenized input_ids, or input_embeds.",
        )
        parser.add_argument(
            "--disable-outlines-disk-cache",
            action="store_true",
            help="Disable disk cache of outlines to avoid possible crashes related to file system or high concurrency.",
        )
        parser.add_argument(
            "--disable-custom-all-reduce",
            action="store_true",
            help="Disable the custom all-reduce kernel and fall back to NCCL.",
        )
        parser.add_argument(
            "--enable-mscclpp",
            action="store_true",
            help="Enable using mscclpp for small messages for all-reduce kernel and fall back to NCCL.",
        )
        parser.add_argument(
            "--disable-overlap-schedule",
            action="store_true",
            help="Disable the overlap scheduler, which overlaps the CPU scheduler with GPU model worker.",
        )
        parser.add_argument(
            "--enable-mixed-chunk",
            action="store_true",
            help="Enabling mixing prefill and decode in a batch when using chunked prefill.",
        )
        parser.add_argument(
            "--enable-dp-attention",
            action="store_true",
            help="Enabling data parallelism for attention and tensor parallelism for FFN. The dp size should be equal to the tp size. Currently DeepSeek-V2 and Qwen 2/3 MoE models are supported.",
        )
        parser.add_argument(
            "--enable-dp-lm-head",
            action="store_true",
            help="Enable vocabulary parallel across the attention TP group to avoid all-gather across DP groups, optimizing performance under DP attention.",
        )
        parser.add_argument(
            "--enable-two-batch-overlap",
            action="store_true",
            help="Enabling two micro batches to overlap.",
        )
        parser.add_argument(
            "--tbo-token-distribution-threshold",
            type=float,
            default=ServerArgs.tbo_token_distribution_threshold,
            help="The threshold of token distribution between two batches in micro-batch-overlap, determines whether to two-batch-overlap or two-chunk-overlap. Set to 0 denote disable two-chunk-overlap.",
        )
        parser.add_argument(
            "--enable-torch-compile",
            action="store_true",
            help="Optimize the model with torch.compile. Experimental feature.",
        )
        parser.add_argument(
            "--torch-compile-max-bs",
            type=int,
            default=ServerArgs.torch_compile_max_bs,
            help="Set the maximum batch size when using torch compile.",
        )
        parser.add_argument(
            "--torchao-config",
            type=str,
            default=ServerArgs.torchao_config,
            help="Optimize the model with torchao. Experimental feature. Current choices are: int8dq, int8wo, int4wo-<group_size>, fp8wo, fp8dq-per_tensor, fp8dq-per_row",
        )
        parser.add_argument(
            "--enable-nan-detection",
            action="store_true",
            help="Enable the NaN detection for debugging purposes.",
        )
        parser.add_argument(
            "--enable-p2p-check",
            action="store_true",
            help="Enable P2P check for GPU access, otherwise the p2p access is allowed by default.",
        )
        parser.add_argument(
            "--triton-attention-reduce-in-fp32",
            action="store_true",
            help="Cast the intermediate attention results to fp32 to avoid possible crashes related to fp16."
            "This only affects Triton attention kernels.",
        )
        parser.add_argument(
            "--triton-attention-num-kv-splits",
            type=int,
            default=ServerArgs.triton_attention_num_kv_splits,
            help="The number of KV splits in flash decoding Triton kernel. Larger value is better in longer context scenarios. The default value is 8.",
        )
        parser.add_argument(
            "--num-continuous-decode-steps",
            type=int,
            default=ServerArgs.num_continuous_decode_steps,
            help="Run multiple continuous decoding steps to reduce scheduling overhead. "
            "This can potentially increase throughput but may also increase time-to-first-token latency. "
            "The default value is 1, meaning only run one decoding step at a time.",
        )
        parser.add_argument(
            "--delete-ckpt-after-loading",
            action="store_true",
            help="Delete the model checkpoint after loading the model.",
        )
        parser.add_argument(
            "--enable-memory-saver",
            action="store_true",
            help="Allow saving memory using release_memory_occupation and resume_memory_occupation",
        )
        parser.add_argument(
            "--allow-auto-truncate",
            action="store_true",
            help="Allow automatically truncating requests that exceed the maximum input length instead of returning an error.",
        )
        parser.add_argument(
            "--enable-custom-logit-processor",
            action="store_true",
            help="Enable users to pass custom logit processors to the server (disabled by default for security)",
        )
        parser.add_argument(
            "--flashinfer-mla-disable-ragged",
            action="store_true",
            help="Not using ragged prefill wrapper when running flashinfer mla",
        )
        parser.add_argument(
            "--disable-shared-experts-fusion",
            action="store_true",
            help="Disable shared experts fusion optimization for deepseek v3/r1.",
        )
        parser.add_argument(
            "--disable-chunked-prefix-cache",
            action="store_true",
            help="Disable chunked prefix cache feature for deepseek, which should save overhead for short sequences.",
        )
        parser.add_argument(
            "--disable-fast-image-processor",
            action="store_true",
            help="Adopt base image processor instead of fast image processor.",
        )
        parser.add_argument(
            "--enable-return-hidden-states",
            action="store_true",
            help="Enable returning hidden states with responses.",
        )
        parser.add_argument(
            "--enable-triton-kernel-moe",
            action="store_true",
            help="Use triton moe grouped gemm kernel.",
        )
        parser.add_argument(
            "--enable-flashinfer-mxfp4-moe",
            action="store_true",
            help="Enable FlashInfer MXFP4 MoE backend for modelopt_fp4 quant on Blackwell.",
        )
        parser.add_argument(
            "--scheduler-recv-interval",
            type=int,
            default=ServerArgs.scheduler_recv_interval,
            help="The interval to poll requests in scheduler. Can be set to >1 to reduce the overhead of this.",
        )

        # Debug tensor dumps
        parser.add_argument(
            "--debug-tensor-dump-output-folder",
            type=str,
            default=ServerArgs.debug_tensor_dump_output_folder,
            help="The output folder for dumping tensors.",
        )
        parser.add_argument(
            "--debug-tensor-dump-input-file",
            type=str,
            default=ServerArgs.debug_tensor_dump_input_file,
            help="The input filename for dumping tensors",
        )
        parser.add_argument(
            "--debug-tensor-dump-inject",
            type=str,
            default=ServerArgs.debug_tensor_dump_inject,
            help="Inject the outputs from jax as the input of every layer.",
        )
        parser.add_argument(
            "--debug-tensor-dump-prefill-only",
            action="store_true",
            help="Only dump the tensors for prefill requests (i.e. batch size > 1).",
        )

        # PD disaggregation
        parser.add_argument(
            "--disaggregation-mode",
            type=str,
            default="null",
            choices=["null", "prefill", "decode"],
            help='Only used for PD disaggregation. "prefill" for prefill-only server, and "decode" for decode-only server. If not specified, it is not PD disaggregated',
        )
        parser.add_argument(
            "--disaggregation-transfer-backend",
            type=str,
            default=ServerArgs.disaggregation_transfer_backend,
            choices=["mooncake", "nixl", "ascend"],
            help="The backend for disaggregation transfer. Default is mooncake.",
        )
        parser.add_argument(
            "--disaggregation-bootstrap-port",
            type=int,
            default=ServerArgs.disaggregation_bootstrap_port,
            help="Bootstrap server port on the prefill server. Default is 8998.",
        )
        parser.add_argument(
            "--disaggregation-decode-tp",
            type=int,
            default=ServerArgs.disaggregation_decode_tp,
            help="Decode tp size. If not set, it matches the tp size of the current engine. This is only set on the prefill server.",
        )
        parser.add_argument(
            "--disaggregation-decode-dp",
            type=int,
            default=ServerArgs.disaggregation_decode_dp,
            help="Decode dp size. If not set, it matches the dp size of the current engine. This is only set on the prefill server.",
        )
        parser.add_argument(
            "--disaggregation-prefill-pp",
            type=int,
            default=ServerArgs.disaggregation_prefill_pp,
            help="Prefill pp size. If not set, it is default to 1. This is only set on the decode server.",
        )
        parser.add_argument(
            "--disaggregation-ib-device",
            type=str,
            default=ServerArgs.disaggregation_ib_device,
            help="The InfiniBand devices for disaggregation transfer, accepts single device (e.g., --disaggregation-ib-device mlx5_0) "
            "or multiple comma-separated devices (e.g., --disaggregation-ib-device mlx5_0,mlx5_1). "
            "Default is None, which triggers automatic device detection when mooncake backend is enabled.",
        )
        parser.add_argument(
            "--num-reserved-decode-tokens",
            type=int,
            default=ServerArgs.num_reserved_decode_tokens,
            help="Number of decode tokens that will have memory reserved when adding new request to the running batch.",
        )
        parser.add_argument(
            "--pdlb-url",
            type=str,
            default=None,
            help="The URL of the PD disaggregation load balancer. If set, the prefill/decode server will register with the load balancer.",
        )

        # Custom weight loader
        parser.add_argument(
            "--custom-weight-loader",
            type=str,
            nargs="*",
            default=None,
            help="The custom dataloader which used to update the model. Should be set with a valid import path, such as my_package.weight_load_func",
        )
        parser.add_argument(
            "--enable-pdmux",
            action="store_true",
            help="Enable PD-Multiplexing, PD running on greenctx stream.",
        )

        # For PD-Multiplexing
        parser.add_argument(
            "--sm-group-num",
            type=int,
            default=ServerArgs.sm_group_num,
            help="Number of sm partition groups.",
        )
        parser.add_argument(
            "--weight-loader-disable-mmap",
            action="store_true",
            help="Disable mmap while loading weight using safetensors.",
        )

        # Deprecated arguments
        parser.add_argument(
            "--enable-ep-moe",
            action="store_true",
            help="(Deprecated) Enabling expert parallelism for moe. The ep size is equal to the tp size.",
        )
        parser.add_argument(
            "--enable-deepep-moe",
            action="store_true",
            help="(Deprecated) Enabling DeepEP MoE implementation for EP MoE.",
        )

    @classmethod
    def from_cli_args(cls, args: argparse.Namespace):
        args.tp_size = args.tensor_parallel_size
        args.pp_size = args.pipeline_parallel_size
        args.dp_size = args.data_parallel_size
        args.ep_size = args.expert_parallel_size
        attrs = [attr.name for attr in dataclasses.fields(cls)]
        return cls(**{attr: getattr(args, attr) for attr in attrs})

    def url(self):
        if is_valid_ipv6_address(self.host):
            return f"http://[{self.host}]:{self.port}"
        else:
            return f"http://{self.host}:{self.port}"

    def get_hf_config(self):
        kwargs = {}
        hf_config = get_config(
            self.model_path,
            trust_remote_code=self.trust_remote_code,
            revision=self.revision,
            model_override_args=json.loads(self.json_model_override_args),
            **kwargs,
        )
        return hf_config

    def check_server_args(self):
        # Check parallel size constraints
        assert (
            self.tp_size * self.pp_size
        ) % self.nnodes == 0, "tp_size must be divisible by number of nodes"

        if self.pp_size > 1:
            assert (
                self.disable_overlap_schedule
                and self.speculative_algorithm is None
                and not self.enable_mixed_chunk
            ), "Pipeline parallelism is not compatible with overlap schedule, speculative decoding, mixed chunked prefill."

        assert not (
            self.dp_size > 1 and self.nnodes != 1 and not self.enable_dp_attention
        ), "multi-node data parallel is not supported unless dp attention!"

        assert self.base_gpu_id >= 0, "base_gpu_id must be non-negative"
        assert self.gpu_id_step >= 1, "gpu_id_step must be positive"

        assert self.moe_dense_tp_size in {
            1,
            None,
        }, "moe_dense_tp_size only support 1 and None currently"

        # Check LoRA
        self.check_lora_server_args()

        # Check speculative decoding
        if self.speculative_algorithm is not None:
            assert (
                not self.enable_mixed_chunk
            ), "enable_mixed_chunk is required for speculative decoding"

        # Check chunked prefill
        assert (
            self.chunked_prefill_size % self.page_size == 0
        ), "chunked_prefill_size must be divisible by page_size"

    def check_lora_server_args(self):
        assert (
            self.max_loras_per_batch > 0
            # FIXME
            and (self.lora_paths is None or self.disable_radix_cache)
        ), "compatibility of lora and radix attention is in progress"

        # Enable LoRA if any LoRA paths are provided for backward compatibility.
        if self.lora_paths:
            if self.enable_lora is None:
                self.enable_lora = True
                logger.warning(
                    "--enable-lora is set to True because --lora-paths is provided."
                )
            elif self.enable_lora is False:
                logger.warning(
                    "--enable-lora is set to False, any provided lora_paths will be ignored."
                )

        if self.enable_lora:
            # Normalize lora_paths to a dictionary if it is a list.
            # TODO (lifuhuang): support specifying pinned adapters in server_args.
            if isinstance(self.lora_paths, list):
                lora_paths = self.lora_paths
                self.lora_paths = {}
                for lora_path in lora_paths:
                    if "=" in lora_path:
                        name, path = lora_path.split("=", 1)
                        self.lora_paths[name] = LoRARef(
                            lora_name=name, lora_path=path, pinned=False
                        )
                    else:
                        self.lora_paths[lora_path] = LoRARef(
                            lora_name=lora_path, lora_path=lora_path, pinned=False
                        )
            elif isinstance(self.lora_paths, dict):
                self.lora_paths = {
                    k: LoRARef(lora_name=k, lora_path=v, pinned=False)
                    for k, v in self.lora_paths.items()
                }
            elif self.lora_paths is None:
                self.lora_paths = {}
            else:
                raise ValueError(
                    f"Invalid type for --lora-paths: {type(self.lora_paths)}. "
                    "Expected a list or a dictionary."
                )

            # Expand target modules
            if self.lora_target_modules:
                self.lora_target_modules = set(self.lora_target_modules)
                if "all" in self.lora_target_modules:
                    assert (
                        len(self.lora_target_modules) == 1
                    ), "If 'all' is specified in --lora-target-modules, it should be the only module specified."
                    self.lora_target_modules = set(SUPPORTED_LORA_TARGET_MODULES)

            # Ensure sufficient information is provided for LoRA initialization.
            assert self.lora_paths or (
                self.max_lora_rank and self.lora_target_modules
            ), "When no initial --lora-paths is provided, you need to specify both --max-lora-rank and --lora-target-modules for LoRA initialization."

            # Validate max_loaded_loras
            if self.max_loaded_loras is not None:
                assert self.max_loaded_loras >= self.max_loras_per_batch, (
                    "max_loaded_loras should be greater than or equal to max_loras_per_batch. "
                    f"max_loaded_loras={self.max_loaded_loras}, max_loras_per_batch={self.max_loras_per_batch}"
                )
                assert (
                    not self.lora_paths or len(self.lora_paths) <= self.max_loaded_loras
                ), (
                    "The number of LoRA paths should not exceed max_loaded_loras. "
                    f"max_loaded_loras={self.max_loaded_loras}, lora_paths={len(self.lora_paths)}"
                )

    def validate_disagg_tp_size(self, prefill_tp: int, decode_tp: int):
        larger_tp = max(decode_tp, prefill_tp)
        smaller_tp = min(decode_tp, prefill_tp)
        assert larger_tp % smaller_tp == 0, (
            "Different tp size is supported only when one tp is multiple of the other. "
            f"decode_tp={decode_tp}, prefill_tp={prefill_tp}"
        )

    def model_specific_adjustments(self):
        hf_config = self.get_hf_config()
        model_arch = hf_config.architectures[0]
        if model_arch in ["GptOssForCausalLM"]:
            if self.attention_backend is None:
                self.attention_backend = "triton"
            assert self.attention_backend in [
                "triton",
                "trtllm_mha",
            ], f"GptOssForCausalLM requires 'triton' or 'trtllm_mha' attention backend, but got {self.attention_backend}"
            quantization_config = getattr(hf_config, "quantization_config", None)
            is_mxfp4_quant_format = (
                quantization_config is not None
                and quantization_config.get("quant_method") == "mxfp4"
            )

            if is_sm100_supported() and is_mxfp4_quant_format:
                self.enable_flashinfer_mxfp4_moe = True
                self.enable_triton_kernel_moe = False
                logger.warning(
                    "Detected SM100 and MXFP4 quantization format for GPT-OSS model, enabling FlashInfer MXFP4 MOE kernel."
                )
            else:
                if self.enable_triton_kernel_moe:
                    assert (
                        self.ep_size == 1
                    ), "Triton kernel MoE is only supported when ep_size == 1"
                if not self.enable_triton_kernel_moe and self.ep_size == 1:
                    self.enable_triton_kernel_moe = True
                    logger.warning(
                        "Detected GPT-OSS model, enabling triton_kernels MOE kernel."
                    )
            self.disable_hybrid_swa_memory = True
            if is_mxfp4_quant_format:
                # use bf16 for mxfp4 triton kernels
                self.dtype = "bfloat16"
        elif "Llama4" in model_arch:
            assert self.attention_backend == "fa3", "fa3 is required for Llama4 model"
        elif model_arch in [
            "Gemma2ForCausalLM",
            "Gemma3ForCausalLM",
            "Gemma3ForConditionalGeneration",
            "Gemma3nForCausalLM",
            "Gemma3nForConditionalGeneration",
        ]:
            # FIXME: https://github.com/sgl-project/sglang/pull/7367 is not compatible with gemma2 model.
            # It failed at this test: https://github.com/sgl-project/sglang/actions/runs/16255155597/job/45890331952#step:4:736
            logger.warning(
                f"Disable hybrid SWA memory for {model_arch} as it is not yet supported."
            )
            self.disable_hybrid_swa_memory = True

    def adjust_mem_fraction_for_vlm(self, model_config):
        vision_config = getattr(model_config.hf_config, "vision_config", None)
        if vision_config is None:
            return

        # roughly reduce the mem_fraction_static base on params of Vit
        original_server_arg_mem_fraction = self.mem_fraction_static
        # a base mem_fraction_static factor for regular Vit
        base_mem_fraction_reduction_ratio = 0.95

        vit_num_layers = getattr(vision_config, "num_hidden_layers", 24)
        vit_hidden_size = getattr(vision_config, "hidden_size", 1024)

        # baseline ViT params (ViT-L/14)
        baseline_vit_layers = 24
        baseline_vit_hidden_size = 1024

        # weight params count
        current_complexity_score = vit_num_layers * (vit_hidden_size**2)
        baseline_complexity_score = baseline_vit_layers * (baseline_vit_hidden_size**2)
        complexity_ratio = (
            current_complexity_score / baseline_complexity_score
            if baseline_complexity_score > 0
            else 1.0
        )

        # every time the complexity grows 100%, adjust final factor for 10%
        sensitivity_scale = 0.1
        dynamic_adjustment_factor = 1.0 - sensitivity_scale * (complexity_ratio - 1.0)
        dynamic_adjustment_factor = max(0.8, min(1.05, dynamic_adjustment_factor))

        final_overall_factor = (
            base_mem_fraction_reduction_ratio * dynamic_adjustment_factor
        )
        self.mem_fraction_static = (
            original_server_arg_mem_fraction * final_overall_factor
        )
        logger.warning(
            f"Multimodal model: Dynamically adjusted --mem-fraction-static "
            f"from: {original_server_arg_mem_fraction:.3f} to: {self.mem_fraction_static:.3f}."
        )


def prepare_server_args(argv: List[str]) -> ServerArgs:
    """
    Prepare the server arguments from the command line arguments.

    Args:
        args: The command line arguments. Typically, it should be `sys.argv[1:]`
            to ensure compatibility with `parse_args` when no arguments are passed.

    Returns:
        The server arguments.
    """
    parser = argparse.ArgumentParser()
    ServerArgs.add_cli_args(parser)
    raw_args = parser.parse_args(argv)
    server_args = ServerArgs.from_cli_args(raw_args)
    return server_args


ZMQ_TCP_PORT_DELTA = 233


@dataclasses.dataclass
class PortArgs:
    # The ipc filename for tokenizer to receive inputs from detokenizer (zmq)
    tokenizer_ipc_name: str
    # The ipc filename for scheduler (rank 0) to receive inputs from tokenizer (zmq)
    scheduler_input_ipc_name: str
    # The ipc filename for detokenizer to receive inputs from scheduler (zmq)
    detokenizer_ipc_name: str

    # The port for nccl initialization (torch.dist)
    nccl_port: int

    # The ipc filename for rpc call between Engine and Scheduler
    rpc_ipc_name: str

    # The ipc filename for Scheduler to send metrics
    metrics_ipc_name: str

    @staticmethod
    def init_new(server_args, dp_rank: Optional[int] = None) -> "PortArgs":
        if server_args.nccl_port is None:
            nccl_port = server_args.port + random.randint(100, 1000)
            while True:
                if is_port_available(nccl_port):
                    break
                if nccl_port < 60000:
                    nccl_port += 42
                else:
                    nccl_port -= 43
        else:
            nccl_port = server_args.nccl_port

        if not server_args.enable_dp_attention:
            # Normal case, use IPC within a single node
            return PortArgs(
                tokenizer_ipc_name=f"ipc://{tempfile.NamedTemporaryFile(delete=False).name}",
                scheduler_input_ipc_name=f"ipc://{tempfile.NamedTemporaryFile(delete=False).name}",
                detokenizer_ipc_name=f"ipc://{tempfile.NamedTemporaryFile(delete=False).name}",
                nccl_port=nccl_port,
                rpc_ipc_name=f"ipc://{tempfile.NamedTemporaryFile(delete=False).name}",
                metrics_ipc_name=f"ipc://{tempfile.NamedTemporaryFile(delete=False).name}",
            )
        else:
            # DP attention. Use TCP + port to handle both single-node and multi-node.
            if server_args.nnodes == 1 and server_args.dist_init_addr is None:
                dist_init_addr = ("127.0.0.1", server_args.port + ZMQ_TCP_PORT_DELTA)
            elif server_args.dist_init_addr.startswith("["):  # ipv6 address
                port_num, host = configure_ipv6(server_args.dist_init_addr)
                dist_init_addr = (host, str(port_num))
            else:
                dist_init_addr = server_args.dist_init_addr.split(":")

            assert (
                len(dist_init_addr) == 2
            ), "please provide --dist-init-addr as host:port of head node"

            dist_init_host, dist_init_port = dist_init_addr
            port_base = int(dist_init_port) + 1
            detokenizer_port = port_base + 1
            rpc_port = port_base + 2
            metrics_ipc_name = port_base + 3
            if dp_rank is None:
                # TokenizerManager to DataParallelController
                scheduler_input_port = port_base + 4
            else:
                scheduler_input_port = port_base + 4 + 1 + dp_rank

            return PortArgs(
                tokenizer_ipc_name=f"tcp://{dist_init_host}:{port_base}",
                scheduler_input_ipc_name=f"tcp://{dist_init_host}:{scheduler_input_port}",
                detokenizer_ipc_name=f"tcp://{dist_init_host}:{detokenizer_port}",
                nccl_port=nccl_port,
                rpc_ipc_name=f"tcp://{dist_init_host}:{rpc_port}",
                metrics_ipc_name=f"tcp://{dist_init_host}:{metrics_ipc_name}",
            )


class LoRAPathAction(argparse.Action):
    def __call__(self, parser, namespace, values, option_string=None):
        setattr(namespace, self.dest, {})
        for lora_path in values:
            if "=" in lora_path:
                name, path = lora_path.split("=", 1)
                getattr(namespace, self.dest)[name] = path
            else:
                getattr(namespace, self.dest)[lora_path] = lora_path


class DeprecatedAction(argparse.Action):
    def __init__(self, option_strings, dest, nargs=0, **kwargs):
        super(DeprecatedAction, self).__init__(
            option_strings, dest, nargs=nargs, **kwargs
        )

    def __call__(self, parser, namespace, values, option_string=None):
        raise ValueError(self.help)


def auto_choose_speculative_params(self: ServerArgs):
    """
    Automatically choose the parameters for speculative decoding.

    You can tune them on your own models and prompts with scripts/playground/bench_speculative.py
    """
    hf_config = self.get_hf_config()
    arch = hf_config.architectures[0]

    if arch in ["LlamaForCausalLM"]:
        # The default value for llama
        return (5, 4, 8)
    elif arch in ["DeepseekV3ForCausalLM", "DeepseekV2ForCausalLM"]:
        # The default value for deepseek
        return (3, 1, 4)
    elif arch in ["Grok1ForCausalLM", "Grok1VForCausalLM"]:
        return (5, 4, 8)
    else:
        # The default value for all other models
        return (5, 4, 8)<|MERGE_RESOLUTION|>--- conflicted
+++ resolved
@@ -1421,7 +1421,6 @@
             help="The path of the draft model's small vocab table.",
             default=ServerArgs.speculative_token_map,
         )
-<<<<<<< HEAD
         parser.add_argument(
             "--speculative-lookahead-path",
             type=str,
@@ -1456,15 +1455,6 @@
             default=300,
             help="Window size for multi-armed bandit algorithm",
         )
-        parser.add_argument(
-            "--mm-attention-backend",
-            type=str,
-            choices=["sdpa", "fa3", "triton_attn"],
-            default=ServerArgs.mm_attention_backend,
-            help="Set multimodal attention backend.",
-        )
-=======
->>>>>>> 19bc77f0
 
         # Expert parallelism
         parser.add_argument(
