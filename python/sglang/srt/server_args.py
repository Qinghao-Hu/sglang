--- conflicted
+++ resolved
@@ -1162,7 +1162,6 @@
             default=ServerArgs.speculative_token_map,
         )
         parser.add_argument(
-<<<<<<< HEAD
             "--speculative-lookahead-path",
             type=str,
             help="The path of the lookahead. If provided, the lookahead will be inited from this path. You can `lookahead_cache.save_mem('lookahrad.pkl')` to save the lookahead for later use.",
@@ -1195,7 +1194,8 @@
             type=int,
             default=300,
             help="Window size for multi-armed bandit algorithm",
-=======
+        )
+        parser.add_argument(
             "--mm-attention-backend",
             type=str,
             choices=["sdpa", "fa3", "triton_attn"],
@@ -1297,7 +1297,6 @@
             type=int,
             default=ServerArgs.moe_dense_tp_size,
             help="TP size for MoE dense MLP layers. This flag is useful when, with large TP size, there are errors caused by weights in MLP layers having dimension smaller than the min dimension GEMM supports.",
->>>>>>> 1de4db9b
         )
 
         # Double Sparsity
