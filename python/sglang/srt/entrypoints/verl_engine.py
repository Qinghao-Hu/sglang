--- conflicted
+++ resolved
@@ -12,11 +12,7 @@
 # limitations under the License.
 # ==============================================================================
 import os
-<<<<<<< HEAD
-from typing import AsyncIterator, Dict, List, Optional, Tuple, Union
-=======
-from typing import Dict, List, Literal, Optional, Tuple, Union
->>>>>>> ae05db53
+from typing import AsyncIterator, Dict, List, Literal, Optional, Tuple, Union
 
 import torch
 import torch.distributed as dist
