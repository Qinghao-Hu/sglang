# Copyright 2023-2024 SGLang Team
# Licensed under the Apache License, Version 2.0 (the "License");
# you may not use this file except in compliance with the License.
# You may obtain a copy of the License at
#
#     http://www.apache.org/licenses/LICENSE-2.0
#
# Unless required by applicable law or agreed to in writing, software
# distributed under the License is distributed on an "AS IS" BASIS,
# WITHOUT WARRANTIES OR CONDITIONS OF ANY KIND, either express or implied.
# See the License for the specific language governing permissions and
# limitations under the License.
# ==============================================================================
"""ModelRunner runs the forward passes of the models."""

import datetime
import gc
import inspect
import json
import logging
import os
import time
from dataclasses import dataclass
from typing import List, Optional, Tuple, Union

import torch
import torch.distributed as dist

from sglang.srt.configs.device_config import DeviceConfig
from sglang.srt.configs.load_config import LoadConfig
from sglang.srt.configs.model_config import AttentionArch, ModelConfig
from sglang.srt.configs.update_config import adjust_config_with_unaligned_cpu_tp
from sglang.srt.constants import GPU_MEMORY_TYPE_WEIGHTS
from sglang.srt.distributed import (
    get_tp_group,
    get_world_group,
    init_distributed_environment,
    initialize_model_parallel,
    set_custom_all_reduce,
    set_mscclpp_all_reduce,
)
from sglang.srt.distributed.parallel_state import monkey_patch_vllm_parallel_state
from sglang.srt.eplb.eplb_manager import EPLBManager
from sglang.srt.eplb.expert_distribution import (
    ExpertDistributionRecorder,
    get_global_expert_distribution_recorder,
    set_global_expert_distribution_recorder,
)
from sglang.srt.eplb.expert_location import (
    ExpertLocationMetadata,
    compute_initial_expert_location_metadata,
    get_global_expert_location_metadata,
    set_global_expert_location_metadata,
)
from sglang.srt.eplb.expert_location_updater import ExpertLocationUpdater
from sglang.srt.layers.attention.tbo_backend import TboAttnBackend
from sglang.srt.layers.dp_attention import (
    get_attention_tp_group,
    get_attention_tp_size,
    initialize_dp_attention,
)
from sglang.srt.layers.logits_processor import LogitsProcessorOutput
from sglang.srt.layers.quantization import (
    deep_gemm_wrapper,
    monkey_patch_isinstance_for_vllm_base_layer,
)
from sglang.srt.layers.sampler import Sampler
from sglang.srt.layers.torchao_utils import apply_torchao_config_to_model
from sglang.srt.layers.utils import is_sm100_supported
from sglang.srt.lora.lora_manager import LoRAManager
from sglang.srt.managers.schedule_batch import (
    GLOBAL_SERVER_ARGS_KEYS,
    global_server_args_dict,
)
from sglang.srt.mem_cache.allocator import (
    AscendPagedTokenToKVPoolAllocator,
    BaseTokenToKVPoolAllocator,
    PagedTokenToKVPoolAllocator,
    SWATokenToKVPoolAllocator,
    TokenToKVPoolAllocator,
)
from sglang.srt.mem_cache.memory_pool import (
    AscendMLAPagedTokenToKVPool,
    AscendTokenToKVPool,
    DoubleSparseTokenToKVPool,
    MHATokenToKVPool,
    MLATokenToKVPool,
    ReqToTokenPool,
    SWAKVPool,
)
from sglang.srt.model_executor.cuda_graph_runner import CudaGraphRunner
from sglang.srt.model_executor.forward_batch_info import ForwardBatch, PPProxyTensors
from sglang.srt.model_loader import get_model
from sglang.srt.model_loader.loader import DefaultModelLoader, get_model_loader
from sglang.srt.model_loader.utils import set_default_torch_dtype
from sglang.srt.model_loader.weight_utils import default_weight_loader
from sglang.srt.patch_torch import monkey_patch_torch_reductions
from sglang.srt.sampling.sampling_batch_info import SamplingBatchInfo
from sglang.srt.server_args import ServerArgs
from sglang.srt.speculative.spec_info import SpeculativeAlgorithm
from sglang.srt.torch_memory_saver_adapter import TorchMemorySaverAdapter
from sglang.srt.utils import (
    MultiprocessingSerializer,
    cpu_has_amx_support,
    dynamic_import,
    enable_show_time_cost,
    get_available_gpu_memory,
    get_bool_env_var,
    get_cpu_ids_by_node,
    init_custom_process_group,
    is_cuda,
    is_fa3_default_architecture,
    is_flashinfer_available,
    is_hip,
    is_hopper_with_cuda_12_3,
    is_no_spec_infer_or_topk_one,
    is_npu,
    monkey_patch_p2p_access_check,
    monkey_patch_vllm_gguf_config,
    set_cpu_offload_max_bytes,
    set_cuda_arch,
)

_is_hip = is_hip()
_is_npu = is_npu()
_is_cpu_amx_available = cpu_has_amx_support()

# Use a small KV cache pool size for tests in CI
SGLANG_CI_SMALL_KV_SIZE = os.getenv("SGLANG_CI_SMALL_KV_SIZE", None)

# Detect stragger ranks in model loading
UNBALANCED_MODEL_LOADING_TIMEOUT_S = 300

logger = logging.getLogger(__name__)


class RankZeroFilter(logging.Filter):
    """Filter that only allows INFO level logs from rank 0, but allows all other levels from any rank."""

    def __init__(self, is_rank_zero):
        super().__init__()
        self.is_rank_zero = is_rank_zero

    def filter(self, record):
        if record.levelno == logging.INFO:
            return self.is_rank_zero
        return True


class ModelRunner:
    """ModelRunner runs the forward passes of the models."""

    def __init__(
        self,
        model_config: ModelConfig,
        mem_fraction_static: float,
        gpu_id: int,
        tp_rank: int,
        tp_size: int,
        pp_rank: int,
        pp_size: int,
        nccl_port: int,
        server_args: ServerArgs,
        is_draft_worker: bool = False,
        req_to_token_pool: Optional[ReqToTokenPool] = None,
        token_to_kv_pool_allocator: Optional[BaseTokenToKVPoolAllocator] = None,
    ):
        # Parse args
        self.mem_fraction_static = mem_fraction_static
        self.device = server_args.device
        self.gpu_id = gpu_id

        # Apply the rank zero filter to logger
        if not any(isinstance(f, RankZeroFilter) for f in logger.filters):
            logger.addFilter(RankZeroFilter(tp_rank == 0))
        self.tp_rank = tp_rank
        self.tp_size = tp_size
        self.dp_size = server_args.dp_size
        self.pp_rank = pp_rank
        self.pp_size = pp_size
        self.model_config = model_config
        self.dist_port = nccl_port
        self.server_args = server_args
        self.is_draft_worker = is_draft_worker
        self.is_generation = model_config.is_generation
        self.is_multimodal = model_config.is_multimodal
        self.is_multimodal_chunked_prefill_supported = (
            model_config.is_multimodal_chunked_prefill_supported
        )
        self.spec_algorithm = SpeculativeAlgorithm.from_string(
            server_args.speculative_algorithm
        )
        self.page_size = server_args.page_size
        self.req_to_token_pool = req_to_token_pool
        self.token_to_kv_pool_allocator = token_to_kv_pool_allocator
        self.is_hybrid = model_config.is_hybrid
        self.use_mla_backend = self.model_config.attention_arch == AttentionArch.MLA
        self.attention_chunk_size = model_config.attention_chunk_size

        self.forward_pass_id = 0

        # Model-specific adjustment
        self.model_specific_adjustment()

        if server_args.show_time_cost:
            enable_show_time_cost()

        # Global vars
        global_server_args_dict.update(
            {k: getattr(server_args, k) for k in GLOBAL_SERVER_ARGS_KEYS}
            | {
                # TODO it is indeed not a "server args"
                "use_mla_backend": self.use_mla_backend,
                "speculative_algorithm": self.spec_algorithm,
            }
        )

        # CPU offload
        set_cpu_offload_max_bytes(int(server_args.cpu_offload_gb * 1024**3))

        # Init OpenMP threads binding for CPU
        if self.device == "cpu":
            self.init_threads_binding()

        # Get memory before model loading
        min_per_gpu_memory = self.init_torch_distributed()

        # Update deep gemm configure
        if deep_gemm_wrapper.ENABLE_JIT_DEEPGEMM:
            deep_gemm_wrapper.update_deep_gemm_config(gpu_id, server_args)

        # If it is a draft model, tp_group can be different
        self.initialize(min_per_gpu_memory)

        # temporary cached values
        self.support_pp = (
            "pp_proxy_tensors" in inspect.signature(self.model.forward).parameters
        )
        self._model_update_group = {}

    def initialize(self, min_per_gpu_memory: float):
        server_args = self.server_args

        self.memory_saver_adapter = TorchMemorySaverAdapter.create(
            enable=self.server_args.enable_memory_saver
        )

        if not self.is_draft_worker:
            set_global_expert_location_metadata(
                compute_initial_expert_location_metadata(server_args, self.model_config)
            )
            if self.tp_rank == 0 and get_bool_env_var(
                "SGLANG_LOG_EXPERT_LOCATION_METADATA"
            ):
                logger.info(
                    f"Initial expert_location_metadata: {get_global_expert_location_metadata()}"
                )

            set_global_expert_distribution_recorder(
                ExpertDistributionRecorder.init_new(
                    server_args,
                    get_global_expert_location_metadata(),
                    rank=self.tp_rank,
                )
            )

        self.eplb_manager = (
            EPLBManager(self)
            if self.server_args.enable_eplb and (not self.is_draft_worker)
            else None
        )
        self.expert_location_updater = ExpertLocationUpdater()

        # Load the model
        self.sampler = Sampler()
        self.load_model()

        self.start_layer = getattr(self.model, "start_layer", 0)
        self.end_layer = getattr(
            self.model, "end_layer", self.model_config.num_hidden_layers
        )
        self.num_effective_layers = self.end_layer - self.start_layer

        # Apply torchao quantization
        torchao_applied = getattr(self.model, "torchao_applied", False)
        # In layered loading, torchao may have been applied
        if not torchao_applied:
            apply_torchao_config_to_model(
                self.model, global_server_args_dict["torchao_config"]
            )

        # Apply torch TP if the model supports it
        supports_torch_tp = getattr(self.model, "supports_torch_tp", False)
        if self.tp_size > 1 and supports_torch_tp:
            self.apply_torch_tp()

        # Init lora
        # TODO (lifuhuang): when we support dynamic LoRA loading / unloading, we should add
        # a new server arg `enable_lora` to control whether to init LoRA manager to be more
        # explicit, as it is perfectly valid to start a server with an empty lora_paths and
        # load LoRA adapters dynamically later.
        if server_args.lora_paths is not None:
            self.init_lora_manager()

        # Init memory pool and attention backends
        self.init_memory_pool(
            min_per_gpu_memory,
            server_args.max_running_requests,
            server_args.max_total_tokens,
        )
        if self.device == "cuda":
            self.init_cublas()
            self.init_attention_backend()
            self.init_cuda_graphs()
        else:
            self.cuda_graph_runner = None
            self.cuda_graph_mem_usage = 0
            self.init_attention_backend()

        # auxiliary hidden capture mode. TODO: expose this to server args?
        if self.spec_algorithm.is_eagle3() and not self.is_draft_worker:
            # load draft config
            draft_model_config = ModelConfig.from_server_args(
                server_args,
                model_path=(server_args.speculative_draft_model_path),
                is_draft_model=True,
            )

            try:
                # get the aux layer from draft model config
                eagle_config = getattr(
                    draft_model_config.hf_config, "eagle_config", None
                )
                eagle_aux_hidden_state_layer_ids = eagle_config[
                    "eagle_aux_hidden_state_layer_ids"
                ]
            except:
                # if there is no aux layer, set to None
                eagle_aux_hidden_state_layer_ids = None

            self.model.set_eagle3_layers_to_capture(eagle_aux_hidden_state_layer_ids)

    def model_specific_adjustment(self):
        server_args = self.server_args

        if (
            server_args.attention_backend == "intel_amx"
            and server_args.device == "cpu"
            and not _is_cpu_amx_available
        ):
            logger.info(
                "The current platform does not support Intel AMX, will fallback to torch_native backend."
            )
            server_args.attention_backend = "torch_native"

        if server_args.attention_backend is None:
            """
            Auto select the fastest attention backend.

            1. Models with MHA Architecture (e.g: Llama, QWen)
                1.1 We will turn on FA3 on hopper unless user use spec decode with topk > 1 or page_size > 1.
                1.2 In other cases, we will use flashinfer if available, otherwise use triton.
            2. Models with MLA Architecture and using FA3
                2.1 We will use FA3 backend on hopper.
                2.2 We will use Flashinfer backend on blackwell.
                2.3 Otherwise, we will use triton backend.
            """

            if not self.use_mla_backend:
                # MHA architecture
                if (
                    is_hopper_with_cuda_12_3()
                    and is_no_spec_infer_or_topk_one(server_args)
                    and is_fa3_default_architecture(self.model_config.hf_config)
                ):
                    server_args.attention_backend = "fa3"
                elif _is_hip:
                    server_args.attention_backend = "aiter"
                elif _is_npu:
                    server_args.attention_backend = "ascend"
                else:
                    server_args.attention_backend = (
                        "flashinfer" if is_flashinfer_available() else "triton"
                    )
            else:
                # MLA architecture
                if is_hopper_with_cuda_12_3():
                    server_args.attention_backend = "fa3"
                elif is_sm100_supported():
                    server_args.attention_backend = "flashinfer"
                elif _is_hip:
                    head_num = self.model_config.get_num_kv_heads(self.tp_size)
                    # TODO current aiter only support head number 16 or 128 head number
                    if (
                        head_num == 128 or head_num == 16
                    ) and self.spec_algorithm.is_none():
                        server_args.attention_backend = "aiter"
                    else:
                        server_args.attention_backend = "triton"
                elif _is_npu:
                    server_args.attention_backend = "ascend"
                else:
                    server_args.attention_backend = "triton"
            logger.info(
                f"Attention backend not set. Use {server_args.attention_backend} backend by default."
            )
        elif self.use_mla_backend:
            if server_args.device != "cpu":
                if server_args.attention_backend in [
                    "aiter",
                    "flashinfer",
                    "fa3",
                    "triton",
                    "flashmla",
                    "cutlass_mla",
                    "ascend",
                ]:
                    logger.info(
                        f"MLA optimization is turned on. Use {server_args.attention_backend} backend."
                    )
                else:
                    raise ValueError(
                        f"Invalid attention backend for MLA: {server_args.attention_backend}"
                    )
            else:
                if server_args.attention_backend != "intel_amx":
                    raise ValueError(
                        "MLA optimization not supported on CPU except for intel_amx backend."
                    )

        if (
            server_args.attention_backend == "fa3"
            and server_args.kv_cache_dtype == "fp8_e5m2"
        ):
            logger.warning(
                "FlashAttention3 only supports fp8_e4m3 if using FP8; "
                "Setting attention backend to triton."
            )
            server_args.attention_backend = "triton"

        if server_args.enable_double_sparsity:
            logger.info(
                "Double sparsity optimization is turned on. Use triton backend without CUDA graph."
            )
            server_args.attention_backend = "triton"
            server_args.disable_cuda_graph = True
            if server_args.ds_heavy_channel_type is None:
                raise ValueError(
                    "Please specify the heavy channel type for double sparsity optimization."
                )
            self.init_double_sparsity_channel_config(server_args.ds_heavy_channel_type)

        if self.is_multimodal:
            if not self.is_multimodal_chunked_prefill_supported:
                server_args.chunked_prefill_size = -1
                logger.info(
                    f"Automatically turn of --chunked-prefill-size as it is not supported for "
                    f"{self.model_config.hf_config.model_type}"
                )

        if not self.use_mla_backend:
            server_args.disable_chunked_prefix_cache = True
        elif self.page_size > 1:
            logger.info("Disable chunked prefix cache when page size > 1.")
            server_args.disable_chunked_prefix_cache = True

        if not server_args.disable_chunked_prefix_cache:
            logger.info("Chunked prefix cache is turned on.")

        if server_args.attention_backend == "aiter":
            if self.model_config.context_len > 8192:
                self.mem_fraction_static *= 0.85

        if self.is_hybrid and not server_args.disable_radix_cache:
            logger.info("Automatically disable radix cache for hybrid cache.")
            server_args.disable_radix_cache = True

    def init_torch_distributed(self):
        logger.info("Init torch distributed begin.")

        try:
            torch.get_device_module(self.device).set_device(self.gpu_id)
        except Exception:
            logger.warning(
                f"Context: {self.device=} {self.gpu_id=} {os.environ.get('CUDA_VISIBLE_DEVICES')=} {self.tp_rank=} {self.tp_size=}"
            )
            raise

        if self.device == "cuda":
            backend = "nccl"
        elif self.device == "xpu":
            backend = "xccl"
        elif self.device == "hpu":
            backend = "hccl"
        elif self.device == "cpu":
            backend = "gloo"
        elif self.device == "npu":
            backend = "hccl"

        before_avail_memory = get_available_gpu_memory(self.device, self.gpu_id)
        if not self.server_args.enable_p2p_check:
            monkey_patch_p2p_access_check()

        if self.server_args.dist_init_addr:
            dist_init_method = f"tcp://{self.server_args.dist_init_addr}"
        else:
            dist_init_method = f"tcp://127.0.0.1:{self.dist_port}"
        set_custom_all_reduce(not self.server_args.disable_custom_all_reduce)
        set_mscclpp_all_reduce(self.server_args.enable_mscclpp)

        if not self.is_draft_worker:
            if self.device == "cpu":
                if _is_cpu_amx_available:
                    # Bind OpenMP threads to CPU cores
                    torch.ops.sgl_kernel.init_cpu_threads_env(self.local_omp_cpuid)

                    # Set local size to hint SGLang to use shared memory based AllReduce
                    os.environ["LOCAL_SIZE"] = str(self.tp_size)
                    torch.ops.sgl_kernel.initialize(self.tp_size, self.tp_rank)
                else:
                    logger.warning(
                        "init_cpu_threads_env and shared memory based AllReduce is disabled since intel amx backend is not available"
                    )

            # Only initialize the distributed environment on the target model worker.
            init_distributed_environment(
                backend=backend,
                world_size=self.tp_size * self.pp_size,
                rank=self.tp_size * self.pp_rank + self.tp_rank,
                local_rank=self.gpu_id,
                distributed_init_method=dist_init_method,
                timeout=self.server_args.dist_timeout,
            )
            initialize_model_parallel(
                tensor_model_parallel_size=self.tp_size,
                pipeline_model_parallel_size=self.pp_size,
            )
            initialize_dp_attention(
                enable_dp_attention=self.server_args.enable_dp_attention,
                tp_rank=self.tp_rank,
                tp_size=self.tp_size,
                dp_size=self.server_args.dp_size,
                moe_dense_tp_size=self.server_args.moe_dense_tp_size,
                pp_size=self.server_args.pp_size,
            )

        min_per_gpu_memory = get_available_gpu_memory(
            self.device,
            self.gpu_id,
            distributed=get_world_group().world_size > 1,
            cpu_group=get_world_group().cpu_group,
        )
        self.tp_group = get_tp_group()
        self.attention_tp_group = get_attention_tp_group()

        # Check memory for tensor parallelism
        local_gpu_memory = get_available_gpu_memory(self.device, self.gpu_id)
        if self.tp_size > 1:
            if min_per_gpu_memory < local_gpu_memory * 0.9:
                if get_bool_env_var("SGL_DISABLE_TP_MEMORY_INBALANCE_CHECK"):
                    logger.warning(
                        "The memory capacity is unbalanced. Some GPUs may be occupied by other processes. "
                        f"{min_per_gpu_memory=}, {local_gpu_memory=}, {local_gpu_memory * 0.9=}"
                    )
                else:
                    raise ValueError(
                        "The memory capacity is unbalanced. Some GPUs may be occupied by other processes. "
                        f"{min_per_gpu_memory=}, {local_gpu_memory=}, {local_gpu_memory * 0.9=}"
                    )

        logger.info(
            f"Init torch distributed ends. mem usage={(before_avail_memory - local_gpu_memory):.2f} GB"
        )
        return min_per_gpu_memory

    def load_model(self):
        before_avail_memory = get_available_gpu_memory(self.device, self.gpu_id)
        logger.info(
            f"Load weight begin. avail mem={get_available_gpu_memory(self.device, self.gpu_id):.2f} GB"
        )

        # This can reduce thread conflicts and speed up weight loading.
        if self.device != "cpu":
            torch.set_num_threads(1)
        if self.device == "cuda":
            if torch.cuda.get_device_capability()[0] < 8:
                logger.info(
                    "Compute capability below sm80. Use float16 due to lack of bfloat16 support."
                )
                self.server_args.dtype = "float16"
                self.model_config.dtype = torch.float16
                if torch.cuda.get_device_capability()[1] < 5:
                    raise RuntimeError("SGLang only supports sm75 and above.")

        set_cuda_arch()

        # Prepare the model config
        self.load_config = LoadConfig(
            load_format=self.server_args.load_format,
            download_dir=self.server_args.download_dir,
            model_loader_extra_config=self.server_args.model_loader_extra_config,
        )
        if self.device == "cpu":
            self.model_config = adjust_config_with_unaligned_cpu_tp(
                self.model_config, self.load_config, self.tp_size
            )
        if self.server_args.load_format == "gguf":
            monkey_patch_vllm_gguf_config()

        # Load the model
        # Remove monkey_patch when linear.py quant remove dependencies with vllm
        monkey_patch_vllm_parallel_state()
        monkey_patch_isinstance_for_vllm_base_layer()

        with self.memory_saver_adapter.region(GPU_MEMORY_TYPE_WEIGHTS):
            self.model = get_model(
                model_config=self.model_config,
                load_config=self.load_config,
                device_config=DeviceConfig(self.device),
            )
        monkey_patch_vllm_parallel_state(reverse=True)
        monkey_patch_isinstance_for_vllm_base_layer(reverse=True)

        if self.server_args.kv_cache_dtype == "fp8_e4m3":
            if self.server_args.quantization_param_path is not None:
                if callable(getattr(self.model, "load_kv_cache_scales", None)):
                    self.model.load_kv_cache_scales(
                        self.server_args.quantization_param_path
                    )
                    logger.info(
                        "Loaded KV cache scaling factors from %s",
                        self.server_args.quantization_param_path,
                    )
                else:
                    raise RuntimeError(
                        "Using FP8 KV cache and scaling factors provided but "
                        "model %s does not support loading scaling factors.",
                        self.model.__class__,
                    )
            else:
                logger.warning(
                    "Using FP8 KV cache but no scaling factors "
                    "provided. Defaulting to scaling factors of 1.0. "
                    "This may lead to less accurate results!"
                )

        # Parse other args
        self.sliding_window_size = (
            self.model.get_attention_sliding_window_size()
            if hasattr(self.model, "get_attention_sliding_window_size")
            else None
        )
        self.dtype = self.model_config.dtype

        after_avail_memory = get_available_gpu_memory(self.device, self.gpu_id)
        self.weight_load_mem_usage = before_avail_memory - after_avail_memory
        logger.info(
            f"Load weight end. "
            f"type={type(self.model).__name__}, "
            f"dtype={self.dtype}, "
            f"avail mem={after_avail_memory:.2f} GB, "
            f"mem usage={self.weight_load_mem_usage:.2f} GB."
        )

        # Handle the case where some ranks do not finish loading.
        try:
            dist.monitored_barrier(
                group=get_tp_group().cpu_group,
                timeout=datetime.timedelta(seconds=UNBALANCED_MODEL_LOADING_TIMEOUT_S),
                wait_all_ranks=True,
            )
        except RuntimeError:
            raise ValueError(
                f"TP rank {self.tp_rank} could finish the model loading, but there are other ranks that didn't finish loading. It is likely due to unexpected failures (e.g., OOM) or a slow node."
            ) from None

    def update_expert_location(
        self,
        new_expert_location_metadata: ExpertLocationMetadata,
        update_layer_ids: List[int],
    ):
        self.expert_location_updater.update(
            self.model.routed_experts_weights_of_layer,
            new_expert_location_metadata,
            update_layer_ids=update_layer_ids,
            nnodes=self.server_args.nnodes,
            rank=self.tp_rank,
        )

    def update_weights_from_disk(
        self, model_path: str, load_format: str
    ) -> tuple[bool, str]:
        """Update engine weights in-place from the disk."""
        logger.info(
            f"Update engine weights online from disk begin. "
            f"avail mem={get_available_gpu_memory(self.device, self.gpu_id):.2f} GB"
        )

        target_device = torch.device(self.device)
        self.model_config.model_path = model_path
        load_config = LoadConfig(load_format=load_format)

        # Only support DefaultModelLoader for now
        loader = get_model_loader(load_config)
        if not isinstance(loader, DefaultModelLoader):
            message = f"Failed to get model loader: {loader}."
            return False, message

        def get_weight_iter(config):
            iter = loader._get_weights_iterator(
                DefaultModelLoader.Source.init_new(config, self.model)
            )
            return iter

        def model_load_weights(model, iter):
            DefaultModelLoader.load_weights_and_postprocess(model, iter, target_device)
            return model

        with set_default_torch_dtype(self.model_config.dtype):
            try:
                iter = get_weight_iter(self.model_config)
            except Exception as e:
                message = f"Failed to get weights iterator: {e}."
                return False, message
            try:
                model = model_load_weights(self.model, iter)
            except Exception as e:
                message = (
                    f"Failed to update weights: {e}.\nRolling back to original weights."
                )
                del iter
                gc.collect()
                iter = get_weight_iter(self.model_config)
                self.model = model_load_weights(self.model, iter)
                return False, message

        self.model = model
        self.server_args.model_path = model_path
        self.server_args.load_format = load_format
        self.load_config = load_config

        logger.info("Update weights end.")
        return True, "Succeeded to update model weights."

    def init_weights_update_group(
        self,
        master_address,
        master_port,
        rank_offset,
        world_size,
        group_name,
        backend="nccl",
    ):
        """Initialize the Torch process group for model parameter updates.

        `_model_update_group` is used in the RLHF workflow, where rank
        0 is the actor model in the training engine, and the other ranks are
        the inference engine, which is used for rollout.

        In the RLHF workflow, the training engine updates the model
        weights/parameters online, and broadcasts them to the inference
        engine through the `_model_update_group` process group.
        """
        assert (
            torch.distributed.is_initialized()
        ), "Default torch process group must be initialized"
        assert group_name != "", "Group name cannot be empty"

        rank = rank_offset + self.tp_rank

        logger.info(
            f"init custom process group: master_address={master_address}, master_port={master_port}, "
            f"rank_offset={rank_offset}, rank={rank}, world_size={world_size}, group_name={group_name}, backend={backend}"
        )

        try:
            self._model_update_group[group_name] = init_custom_process_group(
                backend=backend,
                init_method=f"tcp://{master_address}:{master_port}",
                world_size=world_size,
                rank=rank,
                group_name=group_name,
            )
            return True, "Succeeded to initialize custom process group."
        except Exception as e:
            message = f"Failed to initialize custom process group: {e}."
            logger.error(message)
            return False, message

    def update_weights_from_distributed(self, names, dtypes, shapes, group_name):
        """
        Update specific parameter in the model weights online
        through `_model_update_group` process group.

        Args:
            name: the name of the parameter to be updated.
            dtype: the data type of the parameter to be updated.
            shape: the shape of the parameter to be updated.
        """

        assert group_name in self._model_update_group, (
            f"Group {group_name} not in {list(self._model_update_group.keys())}. "
            "Please call `init_weights_update_group` first."
        )

        try:
            weights = []
            handles = []
            for name, dtype, shape in zip(names, dtypes, shapes):
                target_dtype = (
                    dtype if isinstance(dtype, torch.dtype) else getattr(torch, dtype)
                )
                weight = torch.empty(shape, dtype=target_dtype, device=self.device)
                handles.append(
                    torch.distributed.broadcast(
                        weight,
                        src=0,
                        group=self._model_update_group[group_name],
                        async_op=True,
                    )
                )
                weights.append((name, weight))
            for handle in handles:
                handle.wait()

            self.model.load_weights(weights)
            return True, f"Succeeded to update parameter online."

        except Exception as e:
            error_msg = (
                f"Failed to update parameter online: {e}. "
                f"The full weights of the ModelRunner are partially updated. "
                f"Please discard the whole weights."
            )
            logger.error(error_msg)
            return False, error_msg

    def update_weights_from_tensor(
        self,
        named_tensors: List[Tuple[str, Union[torch.Tensor, "LocalSerializedTensor"]]],
        load_format: Optional[str] = None,
    ):
        named_tensors = [
            (name, _unwrap_tensor(tensor, tp_rank=self.tp_rank))
            for name, tensor in named_tensors
        ]
        if load_format == "direct":
            _model_load_weights_direct(self.model, named_tensors)
        elif load_format in self.server_args.custom_weight_loader:
            custom_loader = dynamic_import(load_format)
            custom_loader(self.model, named_tensors)
        elif load_format is None:
            self.model.load_weights(named_tensors)
        else:
            raise NotImplementedError(f"Unknown load_format={load_format}")
        return True, "Success"

    def get_weights_by_name(
        self, name: str, truncate_size: int = 100
    ) -> Optional[torch.Tensor]:
        """Get the weights of the parameter by its name. Similar to `get_parameter` in Hugging Face.

        Only used for unit test with an unoptimized performance.
        For optimized performance, please use torch.save and torch.load.
        """
        # TODO: (chenyang) Add support for Qwen models.
        try:
            return self.model.get_weights_by_name(
                name, truncate_size, tp_size=self.tp_size
            )
        except Exception as e:
            logger.error(f"Error when getting parameter {name}: {e}")
            return None

    def init_lora_manager(self):
        self.lora_manager = LoRAManager(
            base_model=self.model,
            base_hf_config=self.model_config.hf_config,
            max_loras_per_batch=self.server_args.max_loras_per_batch,
            load_config=self.load_config,
            dtype=self.dtype,
            lora_backend=self.server_args.lora_backend,
            tp_size=self.tp_size,
            tp_rank=self.tp_rank,
        )
        result = self.lora_manager.load_lora_adapters(self.server_args.lora_paths)
        if result.success:
            logger.info(
                f"LoRA manager ready. Loaded LoRA adapters: {', '.join(result.loaded_adapters)}"
            )
        else:
            raise RuntimeError(f"Failed to load LoRA adapters: {result.error_message}")

    def load_lora_adapter(self, lora_name: str, lora_path: str):
        """Load a new lora adapter from disk or huggingface."""

        logger.info(
            f"LoRA adapter loading starts: name={lora_name}, path={lora_path}. "
            f"avail mem={get_available_gpu_memory(self.device, self.gpu_id):.2f} GB"
        )

        result = self.lora_manager.load_lora_adapter(lora_name, lora_path)

        logger.info(
            f"LoRA adapter loading completes: name={lora_name}, path={lora_path}. "
            f"avail mem={get_available_gpu_memory(self.device, self.gpu_id):.2f} GB"
        )

        return result

    def unload_lora_adapter(self, lora_name: str):
        """Unload a lora adapter that was previously loaded during initialization or dynamic loading."""

        logger.info(
            f"LoRA adapter unloading starts: name={lora_name}. "
            f"avail mem={get_available_gpu_memory(self.device, self.gpu_id):.2f} GB"
        )

        result = self.lora_manager.unload_lora_adapter(lora_name)

        logger.info(
            f"LoRA adapter unloading completes: name={lora_name}. "
            f"avail mem={get_available_gpu_memory(self.device, self.gpu_id):.2f} GB"
        )

        return result

    def profile_max_num_token(self, total_gpu_memory: int):
        available_gpu_memory = get_available_gpu_memory(
            self.device,
            self.gpu_id,
            distributed=get_world_group().world_size > 1,
            cpu_group=get_world_group().cpu_group,
        )
        if self.is_draft_worker:
            num_layers = getattr(
                self.model_config.hf_config,
                "num_nextn_predict_layers",
                self.num_effective_layers,
            )
        else:
            num_layers = self.num_effective_layers
        if self.use_mla_backend:
            # FIXME: pipeline parallelism is not compatible with mla backend
            assert self.pp_size == 1
            cell_size = (
                (self.model_config.kv_lora_rank + self.model_config.qk_rope_head_dim)
                * num_layers
                * torch._utils._element_size(self.kv_cache_dtype)
            )
        else:
            cell_size = (
                self.model_config.get_num_kv_heads(get_attention_tp_size())
                * self.model_config.head_dim
                * num_layers
                * 2
                * torch._utils._element_size(self.kv_cache_dtype)
            )
        rest_memory = available_gpu_memory - total_gpu_memory * (
            1 - self.mem_fraction_static
        )
        max_num_token = int(rest_memory * (1 << 30) // cell_size)
        return max_num_token

    def set_num_token_hybrid(self):
        if (
            "Llama4ForConditionalGeneration"
            in self.model_config.hf_config.architectures
        ):
            temp_ratio = (
                (1 - self.is_hybrid)
                + self.is_hybrid
                * self.attention_chunk_size
                / self.model_config.context_len
            )
            self.swa_max_total_num_tokens = (
                4 * self.max_total_num_tokens * temp_ratio // (3 * temp_ratio + 1)
            )
            self.full_max_total_num_tokens = (
                4 * self.max_total_num_tokens
                - 12 * self.max_total_num_tokens * temp_ratio // (3 * temp_ratio + 1)
            )
            self.swa_max_total_num_tokens = int(
                self.swa_max_total_num_tokens
                // self.server_args.page_size
                * self.server_args.page_size
            )
            self.full_max_total_num_tokens = int(
                self.full_max_total_num_tokens
                // self.server_args.page_size
                * self.server_args.page_size
            )
            self.max_total_num_tokens = self.full_max_total_num_tokens
        else:
            raise ValueError(
                f"Unsupported model for hybrid cache: {self.model_config.hf_config.architectures}."
            )

    def init_memory_pool(
        self,
        total_gpu_memory: int,
        max_num_reqs: Optional[int] = None,
        max_total_tokens: Optional[int] = None,
    ):
        if self.server_args.kv_cache_dtype == "auto":
            self.kv_cache_dtype = self.dtype
        elif self.server_args.kv_cache_dtype == "fp8_e5m2":
            if _is_hip:  # Using natively supported format
                self.kv_cache_dtype = torch.float8_e5m2fnuz
            else:
                self.kv_cache_dtype = torch.float8_e5m2
        elif self.server_args.kv_cache_dtype == "fp8_e4m3":
            if _is_hip:  # Using natively supported format
                self.kv_cache_dtype = torch.float8_e4m3fnuz
            else:
                self.kv_cache_dtype = torch.float8_e4m3fn
        else:
            raise ValueError(
                f"Unsupported kv_cache_dtype: {self.server_args.kv_cache_dtype}."
            )

        self.max_total_num_tokens = self.profile_max_num_token(total_gpu_memory)

        if max_num_reqs is None:
            max_num_reqs = min(
                max(
                    int(
                        self.max_total_num_tokens / self.model_config.context_len * 512
                    ),
                    2048,
                ),
                4096,
            )

        if SGLANG_CI_SMALL_KV_SIZE:
            self.max_total_num_tokens = int(SGLANG_CI_SMALL_KV_SIZE)

        if self.spec_algorithm.is_eagle():
            if self.is_draft_worker:
                self.max_total_num_tokens = self.server_args.draft_runner_cache_size
                max_num_reqs = self.server_args.max_num_reqs
            else:
                # We are sharing the `token_to_kv_pool`, and both verify and draft tokens
                # can be concurrently allocated, so we should give a headroom for it.
                self.server_args.draft_runner_cache_size = (
                    self.max_total_num_tokens
                    # draft
                    + max_num_reqs
                    * self.server_args.speculative_num_steps
                    * self.server_args.speculative_eagle_topk
                    # verify
                    + max_num_reqs * self.server_args.speculative_num_draft_tokens
                    # buffer
                    + 100
                )
                # Target worker and draft worker shares the same indices for the
                # token_to_kv_pool, so we should make sure to match max_total_num_tokens.
                self.max_total_num_tokens = self.server_args.draft_runner_cache_size
                self.server_args.max_num_reqs = max_num_reqs

        if max_total_tokens is not None:
            if max_total_tokens > self.max_total_num_tokens:
                logging.warning(
                    f"max_total_tokens={max_total_tokens} is larger than the profiled value "
                    f"{self.max_total_num_tokens}. "
                    f"Use the profiled value instead."
                )
            self.max_total_num_tokens = min(self.max_total_num_tokens, max_total_tokens)

        self.max_total_num_tokens = (
            self.max_total_num_tokens
            // self.server_args.page_size
            * self.server_args.page_size
        )

        # create token size for hybrid cache
        if self.is_hybrid:
            self.set_num_token_hybrid()

        if self.max_total_num_tokens <= 0:
            raise RuntimeError(
                "Not enough memory. Please try to increase --mem-fraction-static."
            )

        if self.req_to_token_pool is None:
            if self.server_args.disaggregation_mode == "decode":
                from sglang.srt.disaggregation.decode import DecodeReqToTokenPool

                # subscribe memory for pre-allocated requests
                # if max_num_reqs <= 32, we pre-allocate 2x requests
                pre_alloc_size = max_num_reqs * 2 if max_num_reqs <= 32 else 0
                self.req_to_token_pool = DecodeReqToTokenPool(
                    size=max_num_reqs,
                    max_context_len=self.model_config.context_len + 4,
                    device=self.device,
                    enable_memory_saver=self.server_args.enable_memory_saver,
                    pre_alloc_size=pre_alloc_size,
                )
            else:
                self.req_to_token_pool = ReqToTokenPool(
                    size=max_num_reqs,
                    max_context_len=self.model_config.context_len + 4,
                    device=self.device,
                    enable_memory_saver=self.server_args.enable_memory_saver,
                )
        else:
            # Draft worker shares req_to_token_pool with the target worker.
            assert self.is_draft_worker

        if self.server_args.attention_backend == "ascend" and not self.use_mla_backend:
            self.token_to_kv_pool = AscendTokenToKVPool(
                self.max_total_num_tokens,
                page_size=self.page_size,
                dtype=self.kv_cache_dtype,
                head_num=self.model_config.get_num_kv_heads(get_attention_tp_size()),
                head_dim=self.model_config.head_dim,
                layer_num=self.model_config.num_hidden_layers,
                device=self.device,
                enable_memory_saver=self.server_args.enable_memory_saver,
            )
        elif self.server_args.attention_backend == "ascend" and self.use_mla_backend:
            self.token_to_kv_pool = AscendMLAPagedTokenToKVPool(
                self.max_total_num_tokens,
                page_size=self.page_size,
                dtype=self.kv_cache_dtype,
                kv_lora_rank=self.model_config.kv_lora_rank,
                qk_rope_head_dim=self.model_config.qk_rope_head_dim,
                layer_num=(
                    self.model_config.num_hidden_layers
                    if not self.is_draft_worker
                    else self.model_config.hf_config.num_nextn_predict_layers
                ),  # PP is not compatible with mla backend
                device=self.device,
                enable_memory_saver=self.server_args.enable_memory_saver,
                start_layer=self.start_layer,
                end_layer=self.end_layer,
            )
        elif self.use_mla_backend:
            self.token_to_kv_pool = MLATokenToKVPool(
                self.max_total_num_tokens,
                page_size=self.page_size,
                dtype=self.kv_cache_dtype,
                kv_lora_rank=self.model_config.kv_lora_rank,
                qk_rope_head_dim=self.model_config.qk_rope_head_dim,
                layer_num=(
                    self.model_config.num_hidden_layers
                    if not self.is_draft_worker
                    else self.model_config.hf_config.num_nextn_predict_layers
                ),  # PP is not compatible with mla backend
                device=self.device,
                enable_memory_saver=self.server_args.enable_memory_saver,
                start_layer=self.start_layer,
                end_layer=self.end_layer,
            )
        elif self.server_args.enable_double_sparsity:
            self.token_to_kv_pool = DoubleSparseTokenToKVPool(
                self.max_total_num_tokens,
                page_size=self.page_size,
                dtype=self.kv_cache_dtype,
                head_num=self.model_config.get_num_kv_heads(get_attention_tp_size()),
                head_dim=self.model_config.head_dim,
                layer_num=self.num_effective_layers,
                device=self.device,
                heavy_channel_num=self.server_args.ds_heavy_channel_num,
                enable_memory_saver=self.server_args.enable_memory_saver,
                start_layer=self.start_layer,
                end_layer=self.end_layer,
            )
        else:
            if self.is_hybrid:
                self.token_to_kv_pool = SWAKVPool(
                    size=self.full_max_total_num_tokens,
                    size_swa=self.swa_max_total_num_tokens,
                    dtype=self.kv_cache_dtype,
                    head_num=self.model_config.get_num_kv_heads(
                        get_attention_tp_size()
                    ),
                    head_dim=self.model_config.head_dim,
                    swa_attention_layer_ids=self.model_config.swa_attention_layer_ids,
                    full_attention_layer_ids=self.model_config.full_attention_layer_ids,
                    enable_kvcache_transpose=False,
                    device=self.device,
                )
            else:
                self.token_to_kv_pool = MHATokenToKVPool(
                    self.max_total_num_tokens,
                    page_size=self.page_size,
                    dtype=self.kv_cache_dtype,
                    head_num=self.model_config.get_num_kv_heads(
                        get_attention_tp_size()
                    ),
                    head_dim=self.model_config.head_dim,
                    layer_num=self.num_effective_layers,
                    device=self.device,
                    enable_memory_saver=self.server_args.enable_memory_saver,
                    start_layer=self.start_layer,
                    end_layer=self.end_layer,
                )

        if self.token_to_kv_pool_allocator is None:
            if self.page_size == 1:
                if self.is_hybrid:
                    self.token_to_kv_pool_allocator = SWATokenToKVPoolAllocator(
                        self.full_max_total_num_tokens,
                        self.swa_max_total_num_tokens,
                        dtype=self.kv_cache_dtype,
                        device=self.device,
                        kvcache=self.token_to_kv_pool,
                    )
                else:
                    self.token_to_kv_pool_allocator = TokenToKVPoolAllocator(
                        self.max_total_num_tokens,
                        dtype=self.kv_cache_dtype,
                        device=self.device,
                        kvcache=self.token_to_kv_pool,
                    )
            else:
                if _is_npu:
                    self.token_to_kv_pool_allocator = AscendPagedTokenToKVPoolAllocator(
                        self.max_total_num_tokens,
                        page_size=self.page_size,
                        dtype=self.kv_cache_dtype,
                        device=self.device,
                        kvcache=self.token_to_kv_pool,
                    )
                else:
                    self.token_to_kv_pool_allocator = PagedTokenToKVPoolAllocator(
                        self.max_total_num_tokens,
                        page_size=self.page_size,
                        dtype=self.kv_cache_dtype,
                        device=self.device,
                        kvcache=self.token_to_kv_pool,
                    )
        else:
            assert self.is_draft_worker

        logger.info(
            f"Memory pool end. "
            f"avail mem={get_available_gpu_memory(self.device, self.gpu_id):.2f} GB"
        )

    def init_cublas(self):
        """We need to run a small matmul to init cublas. Otherwise, it will raise some errors later."""
        dtype = torch.float16
        device = "cuda"
        a = torch.ones((16, 16), dtype=dtype, device=device)
        b = torch.ones((16, 16), dtype=dtype, device=device)
        c = a @ b
        return c

    def init_attention_backend(self):
        """Init attention kernel backend."""
        if self.server_args.enable_two_batch_overlap and not self.is_draft_worker:
            self.attn_backend = TboAttnBackend.init_new(self._get_attention_backend)
        else:
            self.attn_backend = self._get_attention_backend()

    # TODO unify with 6338
    def _get_attention_backend(self):
        if self.server_args.attention_backend == "flashinfer":
            if not self.use_mla_backend:
                from sglang.srt.layers.attention.flashinfer_backend import (
                    FlashInferAttnBackend,
                )

                # Init streams
                if self.server_args.speculative_algorithm == "EAGLE":
                    self.plan_stream_for_flashinfer = torch.cuda.Stream()
                return FlashInferAttnBackend(self)
            else:
                from sglang.srt.layers.attention.flashinfer_mla_backend import (
                    FlashInferMLAAttnBackend,
                )

                return FlashInferMLAAttnBackend(self)
        elif self.server_args.attention_backend == "aiter":
            from sglang.srt.layers.attention.aiter_backend import AiterAttnBackend

            return AiterAttnBackend(self)
        elif self.server_args.attention_backend == "ascend":
            from sglang.srt.layers.attention.ascend_backend import AscendAttnBackend

            return AscendAttnBackend(self)
        elif self.server_args.attention_backend == "triton":
            assert not self.model_config.is_encoder_decoder, (
                "Cross attention is not supported in the triton attention backend. "
                "Please use `--attention-backend flashinfer`."
            )
            if self.server_args.enable_double_sparsity:
                from sglang.srt.layers.attention.double_sparsity_backend import (
                    DoubleSparseAttnBackend,
                )

                return DoubleSparseAttnBackend(self)
            else:
                from sglang.srt.layers.attention.triton_backend import TritonAttnBackend

                return TritonAttnBackend(self)
        elif self.server_args.attention_backend == "torch_native":
            from sglang.srt.layers.attention.torch_native_backend import (
                TorchNativeAttnBackend,
            )

            return TorchNativeAttnBackend(self)
        elif self.server_args.attention_backend == "flashmla":
            from sglang.srt.layers.attention.flashmla_backend import FlashMLABackend

            return FlashMLABackend(self)
        elif self.server_args.attention_backend == "fa3":
            assert (
                torch.cuda.get_device_capability()[0] == 8 and not self.use_mla_backend
            ) or torch.cuda.get_device_capability()[0] == 9, (
                "FlashAttention v3 Backend requires SM>=80 and SM<=90. "
                "Please use `--attention-backend flashinfer`."
            )
            from sglang.srt.layers.attention.flashattention_backend import (
                FlashAttentionBackend,
            )

            return FlashAttentionBackend(self)
        elif self.server_args.attention_backend == "cutlass_mla":
            from sglang.srt.layers.attention.cutlass_mla_backend import (
                CutlassMLABackend,
            )

            return CutlassMLABackend(self)
        elif self.server_args.attention_backend == "intel_amx":
            from sglang.srt.layers.attention.intel_amx_backend import (
                IntelAMXAttnBackend,
            )

            logger.info(f"Intel AMX attention backend is enabled.")
            return IntelAMXAttnBackend(self)
        else:
            raise ValueError(
                f"Invalid attention backend: {self.server_args.attention_backend}"
            )

    def init_double_sparsity_channel_config(self, selected_channel):
        selected_channel = "." + selected_channel + "_proj"
        self.sorted_channels = []
        # load channel config
        with open(self.server_args.ds_channel_config_path, "r") as f:
            channel_config = json.load(f)

        for i in range(self.start_layer, self.end_layer):
            key = "model.layers." + str(i) + ".self_attn" + selected_channel
            self.sorted_channels.append(
                torch.tensor(channel_config[key])[
                    :, : self.server_args.ds_heavy_channel_num
                ]
                .contiguous()
                .cuda()
            )

    def init_cuda_graphs(self):
        """Capture cuda graphs."""
        self.cuda_graph_runner = None
<<<<<<< HEAD
        self.cuda_graph_runner_spec = None
=======
        self.cuda_graph_mem_usage = 0
>>>>>>> 01f98730

        if not self.is_generation:
            # TODO: Currently, cuda graph only captures decode steps, which only exists for generation models
            return

        if self.server_args.disable_cuda_graph:
            return

        tic = time.perf_counter()
        before_mem = get_available_gpu_memory(self.device, self.gpu_id)
        logger.info(
            f"Capture cuda graph begin. This can take up to several minutes. avail mem={before_mem:.2f} GB"
        )
        self.cuda_graph_runner = CudaGraphRunner(self)
        after_mem = get_available_gpu_memory(self.device, self.gpu_id)
<<<<<<< HEAD

        if self.spec_algorithm.is_lookahead():
            # in case look_ahead failed to match any draft token, fallback to normal cuda graph decode
            self.cuda_graph_runner_spec = CudaGraphRunner(self, is_spec=True)

=======
        self.cuda_graph_mem_usage = before_mem - after_mem
>>>>>>> 01f98730
        logger.info(
            f"Capture cuda graph end. Time elapsed: {time.perf_counter() - tic:.2f} s. "
            f"mem usage={self.cuda_graph_mem_usage:.2f} GB. avail mem={after_mem:.2f} GB."
        )

    def init_threads_binding(self):
        omp_cpuids = os.environ.get("SGLANG_CPU_OMP_THREADS_BIND", "all")
        if omp_cpuids == "all":
            cpu_ids_by_node = get_cpu_ids_by_node()
            n_numa_node = len(cpu_ids_by_node)

            assert self.tp_size <= n_numa_node, (
                f"SGLANG_CPU_OMP_THREADS_BIND is not set, in this case, "
                f"tp_size {self.tp_size} should be smaller than or equal to number of numa node on the machine {n_numa_node}. "
                f"If you need tp_size to be larger than number of numa node, please set the CPU cores for each tp rank via SGLANG_CPU_OMP_THREADS_BIND explicitly. "
                f"For example, on a machine with 2 numa nodes, where core 0-31 are on numa node 0 and core 32-63 are on numa node 1, "
                f"it is suggested to use -tp 2 and bind tp rank 0 to core 0-31 and tp rank 1 to core 32-63. "
                f"This is the default behavior if SGLANG_CPU_OMP_THREADS_BIND is not set and it is the same as setting SGLANG_CPU_OMP_THREADS_BIND=0-31|32-63. "
                f"If you do need tp_size to be larger than the number of numa nodes, you could set SGLANG_CPU_OMP_THREADS_BIND explicitly for example SGLANG_CPU_OMP_THREADS_BIND=0-15|16-31|32-47|48-63 and run with -tp 4. "
                f"If you don't want each tp rank to use all the cores on one numa node, you could set for example SGLANG_CPU_OMP_THREADS_BIND=0-15|32-47 and run with -tp 2."
            )
            if self.tp_size < n_numa_node:
                logger.warning(
                    f"Detected the current machine has {n_numa_node} numa nodes available, but tp_size is set to {self.tp_size}, so only {self.tp_size} numa nodes are used."
                )
            self.local_omp_cpuid = cpu_ids_by_node[self.tp_rank]
        else:
            self.local_omp_cpuid = omp_cpuids.split("|")[self.tp_rank]

    def apply_torch_tp(self):
        logger.info(f"Enabling torch tensor parallelism on {self.tp_size} devices.")
        from sglang.srt.model_parallel import tensor_parallel

        device_mesh = torch.distributed.init_device_mesh(self.device, (self.tp_size,))
        tensor_parallel(self.model, device_mesh)

    def forward_decode(
        self, forward_batch: ForwardBatch, pp_proxy_tensors=None
    ) -> LogitsProcessorOutput:
        self.attn_backend.init_forward_metadata(forward_batch)
        # FIXME: add pp_proxy_tensors arg to all models
        kwargs = {}
        if self.support_pp:
            kwargs["pp_proxy_tensors"] = pp_proxy_tensors
        return self.model.forward(
            forward_batch.input_ids, forward_batch.positions, forward_batch, **kwargs
        )

    def forward_extend(
        self,
        forward_batch: ForwardBatch,
        skip_attn_backend_init: bool = False,
        pp_proxy_tensors=None,
    ) -> LogitsProcessorOutput:
        if not skip_attn_backend_init:
            self.attn_backend.init_forward_metadata(forward_batch)

        kwargs = {}
        if self.support_pp:
            kwargs["pp_proxy_tensors"] = pp_proxy_tensors
        if forward_batch.input_embeds is not None:
            kwargs["input_embeds"] = forward_batch.input_embeds.bfloat16()
        if not self.is_generation:
            kwargs["get_embedding"] = True
        return self.model.forward(
            forward_batch.input_ids,
            forward_batch.positions,
            forward_batch,
            **kwargs,
        )

    def forward_idle(
        self, forward_batch: ForwardBatch, pp_proxy_tensors=None
    ) -> LogitsProcessorOutput:
        kwargs = {}
        if self.support_pp:
            kwargs["pp_proxy_tensors"] = pp_proxy_tensors
        return self.model.forward(
            forward_batch.input_ids,
            forward_batch.positions,
            forward_batch,
            **kwargs,
        )

    def forward(
        self,
        forward_batch: ForwardBatch,
        skip_attn_backend_init: bool = False,
        pp_proxy_tensors: Optional[PPProxyTensors] = None,
    ) -> Tuple[Union[LogitsProcessorOutput, PPProxyTensors], bool]:
        self.forward_pass_id += 1

        with get_global_expert_distribution_recorder().with_forward_pass(
            self.forward_pass_id,
            forward_batch,
        ):
            output = self._forward_raw(
                forward_batch, skip_attn_backend_init, pp_proxy_tensors
            )

        if self.eplb_manager is not None:
            self.eplb_manager.on_forward_pass_end()

        return output

    def _forward_raw(
        self,
        forward_batch: ForwardBatch,
        skip_attn_backend_init: bool,
        pp_proxy_tensors: Optional[PPProxyTensors],
    ) -> Tuple[Union[LogitsProcessorOutput, PPProxyTensors], bool]:
        can_run_cuda_graph = bool(
            forward_batch.forward_mode.is_cuda_graph()
            and self.cuda_graph_runner
            and self.cuda_graph_runner.can_run(forward_batch)
        )
        if can_run_cuda_graph:
            ret = self.cuda_graph_runner.replay(
                forward_batch,
                skip_attn_backend_init=skip_attn_backend_init,
                pp_proxy_tensors=pp_proxy_tensors,
            )
        elif forward_batch.forward_mode.is_decode():
            ret = self.forward_decode(forward_batch, pp_proxy_tensors=pp_proxy_tensors)
        elif forward_batch.forward_mode.is_extend():
            ret = self.forward_extend(
                forward_batch,
                skip_attn_backend_init=skip_attn_backend_init,
                pp_proxy_tensors=pp_proxy_tensors,
            )
        elif forward_batch.forward_mode.is_idle():
            ret = self.forward_idle(forward_batch, pp_proxy_tensors=pp_proxy_tensors)
        else:
            raise ValueError(f"Invalid forward mode: {forward_batch.forward_mode}")

        return ret, can_run_cuda_graph

    def _preprocess_logits(
        self, logits_output: LogitsProcessorOutput, sampling_info: SamplingBatchInfo
    ):
        # Apply logit bias
        if sampling_info.sampling_info_done:
            # Overlap mode: the function update_regex_vocab_mask was executed
            # in process_batch_result of the last batch.
            if sampling_info.grammars:
                sampling_info.sampling_info_done.wait()
        else:
            # Normal mode: Put CPU-heavy tasks here. They will be overlapped with the forward pass.
            sampling_info.update_regex_vocab_mask()
        sampling_info.apply_logits_bias(logits_output.next_token_logits)

    def sample(
        self,
        logits_output: LogitsProcessorOutput,
        forward_batch: ForwardBatch,
    ) -> torch.Tensor:
        """Sample and compute logprobs and update logits_output.

        Args:
            logits_output: The logits output from the model forward
            forward_batch: The forward batch that generates logits_output

        Returns:
            A list of next_token_ids
        """
        # For duplex models with multiple output streams.
        if isinstance(logits_output, tuple):
            return torch.stack(
                [self.sample(values, forward_batch) for values in logits_output],
                axis=-1,
            )

        self._preprocess_logits(logits_output, forward_batch.sampling_info)

        # Sample the next tokens
        next_token_ids = self.sampler(
            logits_output,
            forward_batch.sampling_info,
            forward_batch.return_logprob,
            forward_batch.top_logprobs_nums,
            forward_batch.token_ids_logprobs,
        )
        return next_token_ids

    @property
    def model_is_mrope(self) -> bool:
        """Detect if the model has "mrope" rope_scaling type.
        mrope requires keep "rope_deltas" between prompt and decoding phases."""
        rope_scaling = getattr(self.model_config.hf_text_config, "rope_scaling", {})
        if rope_scaling is None:
            return False
        is_mrope_enabled = "mrope_section" in rope_scaling
        return is_mrope_enabled

    def save_remote_model(self, url: str):
        from sglang.srt.model_loader.loader import RemoteModelLoader

        logger.info(f"Saving model to {url}")
        RemoteModelLoader.save_model(self.model, self.model_config.model_path, url)

    def save_sharded_model(
        self, path: str, pattern: Optional[str] = None, max_size: Optional[int] = None
    ):
        from sglang.srt.model_loader.loader import ShardedStateLoader

        logger.info(
            f"Save sharded model to {path} with pattern {pattern} and max_size {max_size}"
        )
        ShardedStateLoader.save_model(self.model, path, pattern, max_size)


def _model_load_weights_direct(model, named_tensors: List[Tuple[str, torch.Tensor]]):
    params_dict = dict(model.named_parameters())
    for name, tensor in named_tensors:
        default_weight_loader(params_dict[name], tensor)


def _unwrap_tensor(tensor, tp_rank):
    if isinstance(tensor, LocalSerializedTensor):
        monkey_patch_torch_reductions()
        tensor = tensor.get(tp_rank)
    return tensor.to(torch.cuda.current_device())


@dataclass
class LocalSerializedTensor:
    """torch.Tensor that gets serialized by MultiprocessingSerializer (which only serializes a pointer and not the data).
    The i-th element in the list corresponds to i-th rank's GPU."""

    values: List[bytes]

    def get(self, rank: int):
        return MultiprocessingSerializer.deserialize(self.values[rank])<|MERGE_RESOLUTION|>--- conflicted
+++ resolved
@@ -1356,11 +1356,8 @@
     def init_cuda_graphs(self):
         """Capture cuda graphs."""
         self.cuda_graph_runner = None
-<<<<<<< HEAD
+        self.cuda_graph_mem_usage = 0
         self.cuda_graph_runner_spec = None
-=======
-        self.cuda_graph_mem_usage = 0
->>>>>>> 01f98730
 
         if not self.is_generation:
             # TODO: Currently, cuda graph only captures decode steps, which only exists for generation models
@@ -1376,15 +1373,12 @@
         )
         self.cuda_graph_runner = CudaGraphRunner(self)
         after_mem = get_available_gpu_memory(self.device, self.gpu_id)
-<<<<<<< HEAD
+        self.cuda_graph_mem_usage = before_mem - after_mem
 
         if self.spec_algorithm.is_lookahead():
             # in case look_ahead failed to match any draft token, fallback to normal cuda graph decode
             self.cuda_graph_runner_spec = CudaGraphRunner(self, is_spec=True)
 
-=======
-        self.cuda_graph_mem_usage = before_mem - after_mem
->>>>>>> 01f98730
         logger.info(
             f"Capture cuda graph end. Time elapsed: {time.perf_counter() - tic:.2f} s. "
             f"mem usage={self.cuda_graph_mem_usage:.2f} GB. avail mem={after_mem:.2f} GB."
