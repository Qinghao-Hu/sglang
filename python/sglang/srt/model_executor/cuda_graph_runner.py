--- conflicted
+++ resolved
@@ -368,20 +368,17 @@
             else True
         )
 
-<<<<<<< HEAD
-        is_token_num_supported = True
-        if self.is_spec:
-            is_token_num_supported = forward_batch.batch_size * self.num_tokens_per_bs == forward_batch.input_ids.numel()
-        return is_bs_supported and is_encoder_lens_supported and is_token_num_supported
-=======
         is_tbo_supported = (
             forward_batch.can_run_tbo
             if self.model_runner.server_args.enable_two_batch_overlap
             else True
         )
 
-        return is_bs_supported and is_encoder_lens_supported and is_tbo_supported
->>>>>>> 6df81e8a
+
+        is_token_num_supported = True
+        if self.is_spec:
+            is_token_num_supported = forward_batch.batch_size * self.num_tokens_per_bs == forward_batch.input_ids.numel()
+        return is_bs_supported and is_encoder_lens_supported and is_tbo_supported and is_token_num_supported
 
     def capture(self):
         with graph_capture() as graph_capture_context:
